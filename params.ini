--- conflicted
+++ resolved
@@ -2,19 +2,11 @@
 fmin=1e-4
 fmax=1e-2
 ## duration in seconds, should be compatiable with fmin
-<<<<<<< HEAD
-duration=1e6
-## segment length for fft in seconds, should be compatiable with fmin
-## Note by SB: Looks like this needs to be atleast a factor of 10 larger than 1/fmin
-## to give consistant recoveries. 
-seglen=2e4
-=======
 duration=2.5e6
 ## segment length for fft in seconds, should be compatiable with fmin
 ## Note by SB: Looks like this needs to be atleast a factor of 10 larger than 1/fmin
 ## to give consistant recoveries. 
 seglen=5e4
->>>>>>> 8add64c3
 ## sample rate in Hz, should be compatible with fmax
 ## Note by SB: Looks like this needs to be atleast a factor of 4
 ## higher than fmax (as opposed to the usual factor of 2) to give
@@ -22,14 +14,6 @@
 fs=0.25
 Shfile=LISA_2017_PSD_M.npy
 
-<<<<<<< HEAD
-##level of the tdi. Can be michelson, xyz or aet
-tdi_lev=michelson
-
-# If the mldc flag is set to 1, then the time series data is read in from a file.
-mldc=0
-datafile=SGWB_withnoise_full.txt
-=======
 ## LISA configuration. Can be stationary or orbiting
 lisa_config=orbiting
 
@@ -39,7 +23,6 @@
 # If the mldc flag is set to 1, then the time series data is read in from a file.
 mldc=1
 datafile=mldc_tdi_withnoise.txt
->>>>>>> 8add64c3
 
 ## If loadResponse is true, then a previously generated set of detector responses is read in from a file. Only use when running repeated analyses on the same data set. Only used for orbiting LISA configuration due to the increased computation time of that case.
 loadResponse=0
@@ -66,13 +49,7 @@
 injtype=isgwb
 
 [run_params] # Parameters related to the run or to the sampler
-<<<<<<< HEAD
-out_dir=./mldc
-=======
-
 out_dir=./test_4
-
->>>>>>> 8add64c3
 verbose=1
 # Set doPreProc to 1 to force generation of fake data again rather than used
 # precalculated data in the data_spectrum file
