[params]
fmin=1e-4
fmax=1e-2

<<<<<<< HEAD
## A different line
=======
## This line is added to see which direction git merges things in
>>>>>>> 6832015a

## duration in seconds, should be compatiable with fmin
duration=2.5e6
## segment length for fft in seconds, should be compatiable with fmin
## Note by SB: Looks like this needs to be atleast a factor of 10 larger than 1/fmin
## to give consistant recoveries. 
seglen=5e4
## sample rate in Hz, should be compatible with fmax
## Note by SB: Looks like this needs to be atleast a factor of 4
## higher than fmax (as opposed to the usual factor of 2) to give
## consistent recoveries. 
fs=0.25
Shfile=LISA_2017_PSD_M.npy

## LISA configuration. Can be stationary or orbiting
lisa_config=orbiting

## Level of the tdi. Can be michelson, xyz or aet
tdi_lev=aet

# If the mldc flag is set to 1, then the time series data is read in from a file.
mldc=1
datafile=mldc_tdi_withnoise.txt

## If loadResponse is true, then a previously generated set of detector responses is read in from a file. Only use when running repeated analyses on the same data set. Only used for orbiting LISA configuration due to the increased computation time of that case.
loadResponse=0

## fref parameter useful for powerlaw stochastic backgrounds
fref = 25
## recovery model type, can be isgwb, sph_sgwb or noise_only for now
modeltype=isgwb
lmax=0
## Truevals for whatever parameters are being used.
## This should be a comma seperate list WITHOUT spaces
## For sph, the list is alpha, {log_omega_lm}, Np, Na
truevals=0.667,-8.455,-41.045,-48.443
#truevals=-41.045,-48.443

[inj]
# Power Law Injection
# Omege0 is defined as the power at 1e-3 Hz
doInj=0
omega0=4.5e-9
alpha=0.667
Np=9e-42
Na=3.6e-49
injtype=isgwb

[run_params] # Parameters related to the run or to the sampler

out_dir=./test_4

verbose=1
# Set doPreProc to 1 to force generation of fake data again rather than used
# precalculated data in the data_spectrum file
doPreProc=0
nlive=500
Nthreads=1

# Must be .npz file
input_spectrum=data_spectrum.npz<|MERGE_RESOLUTION|>--- conflicted
+++ resolved
@@ -2,11 +2,7 @@
 fmin=1e-4
 fmax=1e-2
 
-<<<<<<< HEAD
-## A different line
-=======
-## This line is added to see which direction git merges things in
->>>>>>> 6832015a
+## Which one got changed? Let's find out!
 
 ## duration in seconds, should be compatiable with fmin
 duration=2.5e6
