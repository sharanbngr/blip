--- conflicted
+++ resolved
@@ -66,11 +66,7 @@
             self.params['fs'] = 1.0/delt
 
         ## Generate lisa freq domain data from time domain data
-<<<<<<< HEAD
         self.r1, self.r2, self.r3, self.fdata, self.tsegstart, self.tsegmid = self.tser2fser(self.h1, self.h2, self.h3, self.timearray)
-=======
-        self.r1, self.r2, self.r3, self.fdata, self.tsegstart, self.tsegmid = self.tser2fser(self.h1, self.h2, self.h3, times)
->>>>>>> b3d61703
 
         # Charactersitic frequency. Define f0
         cspeed = 3e8
@@ -124,7 +120,6 @@
 
     def which_response(self):
         ## Figure out which antenna patterns to use
-<<<<<<< HEAD
         
         ## Stationary LISA case:       
         if self.params['lisa_config'] == 'stationary':
@@ -176,27 +171,6 @@
       
         else:
            raise ValueError('Unknown LISA configuration selected')
-=======
-
-        if self.params['modeltype'] == 'isgwb' and self.params['tdi_lev']=='aet':
-            self.R1, self.R2, self.R3 = self.isgwb_aet_response(self.f0)
-        elif self.params['modeltype'] == 'isgwb' and self.params['tdi_lev']=='xyz':
-            self.R1, self.R2, self.R3 = self.isgwb_xyz_response(self.f0)
-        elif self.params['modeltype'] == 'isgwb' and self.params['tdi_lev']=='michelson':
-            self.R1, self.R2, self.R3 = self.isgwb_mich_response(self.f0)  
-        elif self.params['modeltype']=='sph_sgwb' and self.params['tdi_lev']=='aet':
-            self.R1, self.R2, self.R3 = self.asgwb_aet_response(self.f0)
-        elif self.params['modeltype'] == 'noise_only':
-            print('Noise only model chosen ...')
-        elif self.params['modeltype'] == 'isgwb_only':
-            print('ISGWB only model chosen ...')
-            if self.params['tdi_lev']=='xyz':
-                self.R1, self.R2, self.R3 = self.isgwb_xyz_response(self.f0)
-            if self.params['tdi_lev']=='michelson':
-                self.R1, self.R2, self.R3 = self.isgwb_mich_response(self.f0)
-        else:       
-           raise ValueError('Unknown recovery model selected')
->>>>>>> b3d61703
 
     def which_astro_signal(self):
     
@@ -346,15 +320,12 @@
     params['fs']       = float(config.get("params", "fs"))
     params['Shfile']   = config.get("params", "Shfile")
     params['mldc'] = int(config.get("params", "mldc"))
-<<<<<<< HEAD
     #params['readData'] = int(config.get("params", "readData"))
     params['loadResponse'] = int(config.get("params", "loadResponse"))
     params['loadCustom'] = int(config.get("params", "loadCustom"))
     params['responsefile1']  = str(config.get("params", "responsefile1"))
     params['responsefile2']  = str(config.get("params", "responsefile2"))
     params['responsefile3']  = str(config.get("params", "responsefile3"))
-=======
->>>>>>> b3d61703
     params['datafile']  = str(config.get("params", "datafile"))
     params['fref'] = float(config.get("params", "fref"))
     params['modeltype'] = str(config.get("params", "modeltype"))
@@ -404,54 +375,10 @@
     # Initialize lisa class
     lisa =  LISA(params, inj)
     
-<<<<<<< HEAD
     if params['FixSeed']:
         from tools.SetRandomState import SetRandomState as setrs
         seed = params['seed']
         randst = setrs(seed)
-=======
-
-    if params['modeltype']=='isgwb':
-
-        print "Doing an isotropic stochastic analysis ..."
-        parameters = [r'$\alpha$', r'$\log_{10} (\Omega_0)$', r'$\log_{10} (Np)$', r'$\log_{10} (Na)$']
-        npar = len(parameters)     
-        engine = NestedSampler(lisa.isgwb_log_likelihood, lisa.isgwb_prior,\
-                 npar, bound='multi', sample='rwalk', nlive=nlive)
-
-    elif params['modeltype']=='sph_sgwb':
-
-        print "Doing a spherical harmonic stochastic analysis ..."
-        parameters = []
-
-        parameters.append(r'$\alpha$')
-
-        for ii in range(params['lmax'] + 1):
-            omega_params = r'$\log_{10} (\Omega_' + str(ii) + ')$'
-            parameters.append(omega_params)
-        
-        parameters.append( r'$\log_{10} (Np)$')
-        parameters.append( r'$\log_{10} (Na)$')
-
-        npar = len(parameters)
-        engine = NestedSampler(lisa.sph_log_likelihood, lisa.sph_prior,\
-                 npar, bound='multi', sample='rwalk', nlive=nlive)
-
-    elif params['modeltype']=='noise_only':
-        print "Doing an instrumental noise only analysis ..."
-        parameters = [r'$\log_{10} (Np)$', r'$\log_{10} (Na)$']
-        npar = len(parameters)     
-        engine = NestedSampler(lisa.instr_log_likelihood,  lisa.instr_prior,\
-                 npar, bound='multi', sample='rwalk', nlive=nlive)
-    
-    elif params['modeltype']=='isgwb_only':
-        ## ISGWB only analysis. This is more of a diagnostic likelihood
-        print "Doing an isgwb only analysis ..."
-        parameters = [r'$\alpha$', r'$\log_{10} (\Omega_0)$']
-        npar = len(parameters)
-        engine = NestedSampler(lisa.isgwb_only_log_likelihood,  lisa.isgwb_only_prior,\
-                 npar, bound='multi', sample='rwalk', nlive=nlive)    
->>>>>>> b3d61703
     else:
         randst = None
     
