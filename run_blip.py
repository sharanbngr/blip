--- conflicted
+++ resolved
@@ -268,23 +268,23 @@
             # Hubble constant
             H0 = 2.2*10**(-18)
             # Calculate astrophysical power law noise
-<<<<<<< HEAD
-            if self.params['modeltype'] == 'dwd_fg':
+
+            if self.params['modeltype'] == 'dwd_fg' or self.params['modeltype'] == 'dwd_sdg':
                 if self.inj['fg_spectrum'] == 'powerlaw':
                     Omegaf = Omega0*(self.fdata/self.params['fref'])**alpha
-=======
-            # added or statement for dwd_sdg -SMR
-            if (self.params['modeltype'] == 'dwd_fg' or self.params['modeltype'] == 'dwd_sdg') and self.inj['fg_spectrum'] == 'truncated':
-                ## frequency cutoff based on Fig 1. of Breivik et al (2020)
-                fcutoff = self.inj['fcutoff']
-                fcut = (self.fdata < fcutoff)*self.fdata
-                Omegaf = Omega0*(fcut/25)**alpha
-                # Power spectra of the SGWB
-                Sgw = (3.0*(H0**2)*Omegaf)/(4*np.pi*np.pi*self.fdata**3)
+
+#             # added or statement for dwd_sdg -SMR
+#             if (self.params['modeltype'] == 'dwd_fg' or self.params['modeltype'] == 'dwd_sdg') and self.inj['fg_spectrum'] == 'truncated':
+#                 ## frequency cutoff based on Fig 1. of Breivik et al (2020)
+#                 fcutoff = self.inj['fcutoff']
+#                 fcut = (self.fdata < fcutoff)*self.fdata
+#                 Omegaf = Omega0*(fcut/25)**alpha
+#                 # Power spectra of the SGWB
+#                 Sgw = (3.0*(H0**2)*Omegaf)/(4*np.pi*np.pi*self.fdata**3)
                 
-                # Spectrum of the SGWB signal convoluted with the detector response tensor.
-                S1_gw, S2_gw, S3_gw = Sgw[:, None]*R1, Sgw[:, None]*R2, Sgw[:, None]*R3
->>>>>>> d9219cc4
+#                 # Spectrum of the SGWB signal convoluted with the detector response tensor.
+#                 S1_gw, S2_gw, S3_gw = Sgw[:, None]*R1, Sgw[:, None]*R2, Sgw[:, None]*R3
+
     
                     # Power spectra of the SGWB
                     Sgw = (3.0*(H0**2)*Omegaf)/(4*np.pi*np.pi*self.fdata**3)
