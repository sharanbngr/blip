--- conflicted
+++ resolved
@@ -35,14 +35,8 @@
             self.makedata()
 
         ## Figure out which response function to use for recoveries
-<<<<<<< HEAD
         self.which_response()
         self.diag_spectra()
-
-        
-=======
-        self.which_response()     
->>>>>>> 8add64c3
 
     def makedata(self):
         '''
@@ -128,10 +122,6 @@
             self.gen_noise_spectrum = self.gen_michelson_noise
 
     def which_response(self):
-<<<<<<< HEAD
-    
-=======
->>>>>>> 8add64c3
         ## Figure out which antenna patterns to use
         
         ## Stationary LISA case:       
