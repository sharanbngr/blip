--- conflicted
+++ resolved
@@ -461,19 +461,7 @@
 
     # some run parameters
     params['out_dir']            = str(config.get("run_params", "out_dir"))
-<<<<<<< HEAD
-    params['doPreProc']          = int(config.get("run_params", "doPreProc"))
-    params['input_spectrum']     = str(config.get("run_params", "input_spectrum"))
-    params['projection']         = str(config.get("run_params", "projection"))
-    try:
-        params['colormap']       = str(config.get("run_params", "colormap"))
-    except:
-        params['colormap']       = 'magma'
-    params['FixSeed']            = str(config.get("run_params", "FixSeed"))
-    params['seed']               = int(config.get("run_params", "seed"))
-    nlive                        = int(config.get("run_params", "nlive"))
-    nthread                      = int(config.get("run_params", "Nthreads"))
-=======
+
     params['doPreProc']          = int(config.get("run_params", "doPreProc", fallback=0))
     params['input_spectrum']     = str(config.get("run_params", "input_spectrum", fallback='data_spectrum.npz'))
     params['projection']         = str(config.get("run_params", "projection", fallback='E'))
@@ -482,7 +470,12 @@
         params['seed']               = int(config.get("run_params", "seed"))
     nlive                        = int(config.get("run_params", "nlive", fallback=2000))
     nthread                      = int(config.get("run_params", "Nthreads", fallback=1))
->>>>>>> c4c1bd67
+   
+    try:
+        params['colormap']       = str(config.get("run_params", "colormap"))
+    except:
+        params['colormap']       = 'magma'
+    
     
     ## sampler selection
     params['sampler'] = str(config.get("run_params", "sampler"))
@@ -649,11 +642,7 @@
     ## make a map if there is a map to be made
     if np.any([lisa.Model.submodels[sm_name].has_map for sm_name in lisa.Model.submodel_names]):
         if 'healpy_proj' in params.keys():
-<<<<<<< HEAD
-            mapmaker(post_samples, params, parameters, lisa.Model, coord=params['healpy_proj'])
-=======
             mapmaker(post_samples, params, parameters, lisa.Model,  coord=params['healpy_proj'])
->>>>>>> c4c1bd67
         else:
             mapmaker(post_samples, params, parameters, lisa.Model)
         
