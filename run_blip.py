--- conflicted
+++ resolved
@@ -198,16 +198,12 @@
             self.add_astro_signal = self.asgwb_aet_response
         elif self.inj['injtype']=='sph_sgwb' and self.params['tdi_lev']=='xyz':
             self.add_astro_signal = self.asgwb_xyz_response
-<<<<<<< HEAD
-        
         elif self.inj['injtype']=='point_source' and self.params['tdi_lev']=='michelson':
             self.add_astro_signal = self.ps_mich_response
         elif self.inj['injtype']=='point_source' and self.params['tdi_lev']=='aet':
             self.add_astro_signal = self.ps_aet_response
         elif self.inj['injtype']=='point_source' and self.params['tdi_lev']=='xyz':
             self.add_astro_signal = self.ps_xyz_response
-        
-=======
         elif self.inj['injtype']=='dwd_fg' and self.params['tdi_lev']=='michelson':
             self.add_astro_signal = self.asgwb_mich_response
         elif self.inj['injtype']=='dwd_fg' and self.params['tdi_lev']=='aet':
@@ -221,7 +217,6 @@
             self.add_astro_signal = self.asgwb_aet_response
         elif self.inj['injtype']=='dwd_sdg' and self.params['tdi_lev']=='xyz':
             self.add_astro_signal = self.asgwb_xyz_response
->>>>>>> b5db36b2
         else:
            raise ValueError('Unknown recovery model selected')
 
@@ -465,9 +460,6 @@
         plt.close()
         
 
-
-
-<<<<<<< HEAD
     def snr_calc(self):
 
         '''
@@ -541,12 +533,7 @@
 
         return 
 
-
-
-def blip(paramsfile='params.ini'):
-=======
 def blip(paramsfile='params.ini',resume=False):
->>>>>>> b5db36b2
     '''
     The main workhorse of the bayesian pipeline.
 
