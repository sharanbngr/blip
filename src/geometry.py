import numpy as np
import numpy.linalg as LA
from scipy.special import lpmn, sph_harm
import types
import healpy as hp
#from src.orbitinglisa import orbitinglisa
from src.sph_geometry import sph_geometry

class geometry(sph_geometry):

    '''
    Module containing geometry methods. The methods here include calculation of antenna patters for a single doppler channel, for the three michelson channels or for the AET TDI channels and calculation of noise power spectra for various channel combinations.
    '''

    def __init__(self):

        if self.params['modeltype'] == 'sph_sgwb' or self.inj['injtype'] == 'sph_sgwb':
            sph_geometry.__init__(self)


<<<<<<< HEAD
    def lisa_orbits(self, tsegmid):
    
=======
    def lisa_orbits(self, tsegmid, tsegstart):

>>>>>>> aff22998
        '''
        Define LISA orbital positions at the midpoint of each time integration segment using analytic MLDC orbits.

        Parameters
        -----------

        tsegmid  :  array
            A numpy array of the tsegmid for each time integration segment.

        Returns
        -----------
        rs1, rs2, rs3  :  array
            Arrays of satellite positions for each segment midpoint in timearray. e.g. rs1[1] is [x1,y1,z1] at t=midpoint[1]=timearray[1]+(segment length)/2.
        '''
        ## Branch orbiting and stationary cases; compute satellite position in stationary case based off of first time entry in data.
        if self.params['lisa_config'] == 'stationary':
            # Calculate start time from tsegmid
            tstart = tsegmid[0] - (tsegmid[1] - tsegmid[0])/2
            # Fill times array with just the start time
            times = np.empty(len(tsegmid))
            times.fill(tstart)
        elif self.params['lisa_config'] == 'orbiting':
            times = tsegmid
        else:
            raise ValueError('Unknown LISA configuration selected')


        ## Semimajor axis in m
        a = 1.496e11


        ## Alpha and beta phases allow for changing of initial satellite orbital phases; default initial conditions are alphaphase=betaphase=0.
        betaphase = 0
        alphaphase = 0

        ## Orbital angle alpha(t)
        at = (2*np.pi/31557600)*times + alphaphase

        ## Eccentricity. L-dependent, so needs to be altered for time-varied arm length case.
        e = self.armlength/(2*a*np.sqrt(3))

        ## Initialize arrays
        beta_n = (2/3)*np.pi*np.array([0,1,2])+betaphase

        ## meshgrid arrays
        Beta_n, Alpha_t = np.meshgrid(beta_n, at)

        ## Calculate inclination and positions for each satellite.
        x_n = a*np.cos(Alpha_t) + a*e*(np.sin(Alpha_t)*np.cos(Alpha_t)*np.sin(Beta_n) - (1+(np.sin(Alpha_t))**2)*np.cos(Beta_n))
        y_n = a*np.sin(Alpha_t) + a*e*(np.sin(Alpha_t)*np.cos(Alpha_t)*np.cos(Beta_n) - (1+(np.cos(Alpha_t))**2)*np.sin(Beta_n))
        z_n = -np.sqrt(3)*a*e*np.cos(Alpha_t - Beta_n)


        ## Construct position vectors r_n
        rs1 = np.array([x_n[:, 0],y_n[:, 0],z_n[:, 0]])
        rs2 = np.array([x_n[:, 1],y_n[:, 1],z_n[:, 1]])
        rs3 = np.array([x_n[:, 2],y_n[:, 2],z_n[:, 2]])

        return rs1, rs2, rs3


    def doppler_response(self, f0, theta, phi, tsegmid, tsegstart):

        '''
        Calculate antenna pattern/ detector transfer functions for a GW originating in the direction of (theta, phi) for the u doppler channel of an orbiting LISA with satellite position vectors rs1, rs2, rs3. Return the detector response for + and x polarization. Note that f0 is (pi*L*f)/c and is input as an array.


        Parameters
        -----------

        f0   : float
            A numpy array of scaled frequencies (see above for def)

        phi theta  :  float
            Sky position values.

        tsegmid  :  array
            A numpy array of the midpoints for each time integration segment.

        rs1, rs2, rs3  :  array
            Satellite position vectors.


        Returns
        ---------

        Rplus, Rcross   :   float
            Plus and cross antenna Patterns for the given sky direction for each time in midpoints.
        '''
        print('Calculating detector response functions...')

        self.rs1, self.rs2, self.rs3 = self.lisa_orbits(tsegmid, tsegstart)

        ## Indices of midpoints array
        timeindices = np.arange(len(tsegmid))

        ## Define cos/sin(theta)
        ct = np.cos(theta)
        st = np.sqrt(1-ct**2)

        ## Initlize arrays for the detector reponse
        Rplus, Rcross = np.zeros((len(timeindices),f0.size), dtype=complex), np.zeros((len(timeindices),f0.size),dtype=complex)

        for ti in timeindices:
            ## Define x/y/z for each satellite at time given by timearray[ti]
            x1 = rs1[0][ti]
            y1 = rs1[1][ti]
            z1 = rs1[2][ti]
            x2 = rs2[0][ti]
            y2 = rs2[1][ti]
            z2 = rs2[2][ti]

            ## Add if calculating v, w:
            ## x3 = r3[0][ti]
            ## y3 = r3[1][ti]
            ## z3 = r3[2][ti]

            ## Define vector u at time tsegmid[ti]
            uvec = rs2[:,ti] - rs1[:,ti]
            ## Calculate arm length for the u arm
            Lu = np.sqrt(np.dot(uvec,uvec))
            ## udir is just u-hat.omega, where u-hat is the u unit vector and omega is the unit vector in the sky direction of the GW signal
            udir = ((x2-x1)/Lu)*np.cos(phi)*st + ((y2-y1)/Lu)*np.sin(phi)*st + ((z2-z1)/Lu)*ct

            ## Calculate 1/2(u x u):eplus
            Pcontract = 1/2*((((x2-x1)/Lu)*np.sin(phi)-((y2-y1)/Lu)*np.cos(phi))**2 - \
                             (((x2-x1)/Lu)*np.cos(phi)*ct+((y2-y1)/Lu)*np.sin(phi)*ct- \
                              ((z2-z1)/Lu)*st)**2)
             ## Calculate 1/2(u x u):ecross
            Ccontract = ((((x2-x1)/Lu)*np.sin(phi)-((y2-y1)/Lu)*np.cos(phi)) * \
                          (((x2-x1)/Lu)*np.cos(phi)*ct+((y2-y1)/Lu)*np.sin(phi)*ct- \
                           ((z2-z1)/Lu)*st))

            # Calculate the detector response for each frequency
            for ii in range(0, f0.size):
                # Calculate GW transfer function for the michelson channels
                gammaU = 1/2 * (np.sinc(f0[ii]*(1-udir)/np.pi)*np.exp(-1j*f0[ii]*(3+udir)) + \
                                    np.sinc(f0[ii]*(1+udir)/np.pi)*np.exp(-1j*f0[ii]*(1+udir)))


                ## Michelson Channel Antenna patterns for + pol: Rplus = 1/2(u x u)Gamma(udir, f):eplus

                Rplus[ti][ii] = Pcontract*gammaU

                ## Michelson Channel Antenna patterns for x pol: Rcross = 1/2(u x u)Gamma(udir, f):ecross

                Rcross[ti][ii] = Ccontract*gammaU

        return Rplus, Rcross



    def michelson_response(self, f0, theta, phi, tsegmid, tsegstart):

        '''
        Calculate Antenna pattern/ detector transfer function for a GW originating in the direction of (theta, phi) at a given time for the three Michelson channels of an orbiting LISA. Return the detector response for + and x polarization. Note that f0 is (pi*L*f)/c and is input as an array


        Parameters
        -----------

        f0   : float
            A numpy array of scaled frequencies (see above for def)

        phi theta  : float
            Sky position values.

        rs1, rs2, rs3  :  arrays
            Satellite position vectors.

        tsegmid  :  array
            A numpy array of the midpoints for each time integration segment.


        Returns
        ---------

        R1plus, R1cross, R2plus, R2cross, R3plus, R3cross   :   arrays
            Plus and cross antenna Patterns for the given sky direction for the three channels for each time in midpoints.
        '''
        print('Calculating detector response functions...')

        self.rs1, self.rs2, self.rs3 = self.lisa_orbits(tsegmid, tsegstart)

        ## Indices of midpoints array
        timeindices = np.arange(len(tsegmid))

        ## Define cos/sin(theta)
        ct = np.cos(theta)
        st = np.sqrt(1-ct**2)

        for ti in timeindices:
            ## Define x/y/z for each satellite at time given by tsegmid[ti]
            x1 = rs1[0][ti]
            y1 = rs1[1][ti]
            z1 = rs1[2][ti]
            x2 = rs2[0][ti]
            y2 = rs2[1][ti]
            z2 = rs2[2][ti]
            x3 = rs3[0][ti]
            y3 = rs3[1][ti]
            z3 = rs3[2][ti]

            ## Define vector u at time timearray[ti]
            uvec = rs2[:,ti] - rs1[:,ti]
            vvec = rs3[:,ti] - rs1[:,ti]
            wvec = rs3[:,ti] - rs2[:,ti]

            ## Calculate arm lengths
            Lu = np.sqrt(np.dot(uvec,uvec))
            Lv = np.sqrt(np.dot(vvec,vvec))
            Lw = np.sqrt(np.dot(wvec,wvec))

            ## udir is just u-hat.omega, where u-hat is the u unit vector and omega is the unit vector in the sky direction of the GW signal
            udir = ((x2-x1)/Lu)*np.cos(phi)*st + ((y2-y1)/Lu)*np.sin(phi)*st + ((z2-z1)/Lu)*ct
            vdir = ((x3-x1)/Lv)*np.cos(phi)*st + ((y3-y1)/Lv)*np.sin(phi)*st + ((z3-z1)/Lv)*ct
            wdir = ((x3-x2)/Lw)*np.cos(phi)*st + ((y3-y2)/Lw)*np.sin(phi)*st + ((z3-z2)/Lw)*ct

            ## Calculate 1/2(u x u):eplus
            Pcontract_u = 1/2*((((x2-x1)/Lu)*np.sin(phi)-((y2-y1)/Lu)*np.cos(phi))**2 - \
                             (((x2-x1)/Lu)*np.cos(phi)*ct+((y2-y1)/Lu)*np.sin(phi)*ct-((z2-z1)/Lu)*st)**2)
            Pcontract_v = 1/2*((((x3-x1)/Lv)*np.sin(phi)-((y3-y1)/Lv)*np.cos(phi))**2 - \
                             (((x3-x1)/Lv)*np.cos(phi)*ct+((y3-y1)/Lv)*np.sin(phi)*ct-((z3-z1)/Lv)*st)**2)
            Pcontract_w = 1/2*((((x3-x2)/Lw)*np.sin(phi)-((y3-y2)/Lw)*np.cos(phi))**2 - \
                             (((x3-x2)/Lw)*np.cos(phi)*ct+((y3-y2)/Lw)*np.sin(phi)*ct-((z3-z2)/Lw)*st)**2)

            ## Calculate 1/2(u x u):ecross
            Ccontract_u = (((x2-x1)/Lu)*np.sin(phi)-((y2-y1)/Lu)*np.cos(phi)) * \
                            (((x2-x1)/Lu)*np.cos(phi)*ct+((y2-y1)/Lu)*np.sin(phi)*ct-((z2-z1)/Lu)*st)

            Ccontract_v = (((x3-x1)/Lv)*np.sin(phi)-((y3-y1)/Lv)*np.cos(phi)) * \
                            (((x3-x1)/Lv)*np.cos(phi)*ct+((y3-y1)/Lv)*np.sin(phi)*ct-((z3-z1)/Lv)*st)

            Ccontract_w = (((x3-x2)/Lw)*np.sin(phi)-((x3-x2)/Lw)*np.cos(phi)) * \
                            (((x3-x2)/Lw)*np.cos(phi)*ct+((y3-y2)/Lw)*np.sin(phi)*ct-((z3-z2)/Lw)*st)


            ## Calculate the detector response for each frequency
            for ii in range(0, f0.size):

                ## Calculate GW transfer function for the michelson channels
                gammaU_p    =    1/2 * (np.sinc((f0[ii])*(1 - udir)/np.pi)*np.exp(-1j*f0[ii]*(3 + udir)) + \
                                        np.sinc((f0[ii])*(1 + udir)/np.pi)*np.exp(-1j*f0[ii]*(1 + udir)))
                gammaU_m    =    1/2 * (np.sinc((f0[ii])*(1 + udir)/np.pi)*np.exp(-1j*f0[ii]*(3 - udir)) + \
                                        np.sinc((f0[ii])*(1 - udir)/np.pi)*np.exp(-1j*f0[ii]*(1 - udir)))

                gammaV_p    =    1/2 * (np.sinc((f0[ii])*(1 - vdir)/np.pi)*np.exp(-1j*f0[ii]*(3 + vdir)) + \
                                        np.sinc((f0[ii])*(1 + vdir)/np.pi)*np.exp(-1j*f0[ii]*(1+vdir)))
                gammaV_m    =    1/2 * (np.sinc((f0[ii])*(1 + vdir)/np.pi)*np.exp(-1j*f0[ii]*(3 - vdir)) + \
                                        np.sinc((f0[ii])*(1 - vdir)/np.pi)*np.exp(-1j*f0[ii]*(1 - vdir)))

                gammaW_p    =    1/2 * (np.sinc((f0[ii])*(1 - wdir)/np.pi)*np.exp(-1j*f0[ii]*(3 + wdir)) + \
                                        np.sinc((f0[ii])*(1 + wdir)/np.pi)*np.exp(-1j*f0[ii]*(1 + wdir)))
                gammaW_m    =    1/2 * (np.sinc((f0[ii])*(1 + wdir)/np.pi)*np.exp(-1j*f0[ii]*(3 - wdir)) + \
                                        np.sinc((f0[ii])*(1 - wdir)/np.pi)*np.exp(-1j*f0[ii]*(1 - wdir)))
                ## Michelson Channel Antenna patterns for + pol
                ## Fplus_u = 1/2(u x u)Gamma(udir, f):eplus

                Fplus_u_p   = Pcontract_u*gammaU_p
                Fplus_u_m   = Pcontract_u*gammaU_m
                Fplus_v_p   = Pcontract_v*gammaV_p
                Fplus_v_m   = Pcontract_v*gammaV_m
                Fplus_w_p   = Pcontract_w*gammaW_p
                Fplus_w_m   = Pcontract_w*gammaW_m

                ## Michelson Channel Antenna patterns for x pol
                ## Fcross_u = 1/2(u x u)Gamma(udir, f):ecross
                Fcross_u_p  = Ccontract_u*gammaU_p
                Fcross_u_m  = Ccontract_u*gammaU_m
                Fcross_v_p  = Ccontract_v*gammaV_p
                Fcross_v_m  = Ccontract_v*gammaV_m
                Fcross_w_p  = Ccontract_w*gammaW_p
                Fcross_w_m  = Ccontract_w*gammaW_m


                ## First Michelson antenna patterns
                ## Calculate Fplus
                R1plus = (Fplus_u_p - Fplus_v_p)
                R2plus = (Fplus_w_p - Fplus_u_m)
                R3plus = (Fplus_v_m - Fplus_w_m)

                ## Calculate Fcross
                R1cross = (Fcross_u_p - Fcross_v_p)
                R2cross = (Fcross_w_p - Fcross_u_m)
                R3cross = (Fcross_v_m - Fcross_w_m)


        return R1plus, R1cross, R2plus, R2cross, R3plus, R3cross


    def aet_response(self, f0, theta, phi, tsegmid, tsegstart):



        '''
        Calculate Antenna pattern/ detector transfer functions for a GW originating in the direction of (theta, phi) for the A, E and T TDI channels of an orbiting LISA. Return the detector responses for + and x polarization. Note that f0 is (pi*L*f)/c and is input as an array


        Parameters
        -----------

        f0   : float
            A numpy array of scaled frequencies (see above for def)

        phi theta  : float
            Sky position values.

        tsegmid  :  array
            A numpy array of the midpoints for each time integration segment.

        rs1, rs2, rs3  :  array
            Satellite position vectors.


        Returns
        ---------

        RAplus, RAcross, REplus, REcross, RTplus, RTcross   :   arrays
            Plus and cross antenna Patterns for the given sky direction for the three channels for each time in midpoints.
        '''

        self.rs1, self.rs2, self.rs3 = self.lisa_orbits(tsegmid, tsegstart)

        R1plus, R1cross, R2plus, R2cross, R3plus, R3cross  = self.orbiting_michelson_response(f0, theta, phi, tsegmid, tsegstart)


        ## Calculate antenna patterns for the A, E and T channels
        RAplus = (2/3)*np.sin(2*f0)*(2*R1plus - R2plus - R3plus)
        REplus = (2/np.sqrt(3))*np.sin(2*f0)*(R3plus - R2plus)
        RTplus = (1/3)*np.sin(2*f0)*(R1plus + R3plus + R2plus)

        RAcross = (2/3)*np.sin(2*f0)*(2*R1cross - R2cross - R3cross)
        REcross = (2/np.sqrt(3))*np.sin(2*f0)*(R3cross - R2cross)
        RTcross = (1/3)*np.sin(2*f0)*(R1cross + R3cross + R2cross)

        return RAplus, RAcross, REplus, REcross, RTplus, RTcross

    def isgwb_mich_response(self, f0, tsegmid):
        '''
        Calculate the Antenna pattern/detector transfer function for an isotropic SGWB using basic michelson channels.
        Note that since this is the response to an isotropic background, the response function is integrated
        over sky direction and averaged over polarozation. The angular integral is a linear and rectangular in the
        cos(theta) and phi space.  Note also that f0 is (pi*L*f)/c and is input as an array.
        Parameters
        -----------

        f0   : float
            A numpy array of scaled frequencies (see above for def)

        tsegstart  :  float
            A numpy array of segment start times

        tsegmid  :  float
            A numpy array of segment midpoints

        Returns
        ---------

        response_tess   :   float
            4D array of covariance matrices for antenna patterns of the three channels, integrated over sky direction
            and averaged over polarization, across all frequencies and times.

        '''
<<<<<<< HEAD
        

        
=======

>>>>>>> aff22998
        npix = hp.nside2npix(self.params['nside'])

        # Array of pixel indices
        pix_idx  = np.arange(npix)

        # Angular coordinates of pixel indices
        theta, phi = hp.pix2ang(self.params['nside'], pix_idx)

        # Take cosine.
        ctheta = np.cos(theta)

        # Area of each pixel in sq.radians
        dOmega = hp.pixelfunc.nside2pixarea(self.params['nside'])

        # Create 2D array of (x,y,z) unit vectors for every sky direction.
        omegahat = np.array([np.sqrt(1-ctheta**2)*np.cos(phi),np.sqrt(1-ctheta**2)*np.sin(phi),ctheta])

        # Call lisa_orbits to compute satellite positions at the midpoint of each time segment
<<<<<<< HEAD
        rs1, rs2, rs3 = self.lisa_orbits(tsegmid)
        
        # Calculate directional unit vector dot products
        udir = np.einsum('ij,ik',(rs2-rs1)/LA.norm(rs2-rs1,axis=1)[:,None],omegahat)
        vdir = np.einsum('ij,ik',(rs3-rs1)/LA.norm(rs3-rs1,axis=1)[:,None],omegahat)
        wdir = np.einsum('ij,ik',(rs3-rs2)/LA.norm(rs3-rs2,axis=1)[:,None],omegahat)
        
        # Initlize arrays for the detector reponse
        R1 = np.zeros((f0.size,tsegmid.size), dtype='complex')
        R2 = np.zeros((f0.size,tsegmid.size), dtype='complex')
        R3 = np.zeros((f0.size,tsegmid.size), dtype='complex')
        R12 = np.zeros((f0.size,tsegmid.size), dtype='complex')
        R13 = np.zeros((f0.size,tsegmid.size), dtype='complex')
        R23 = np.zeros((f0.size,tsegmid.size), dtype='complex')
        
        import pdb

        
        '''NB --    An attempt to directly adapt e.g. (u o u):e+ as implicit tensor calculations 
=======
        rs1, rs2, rs3 = self.lisa_orbits(tsegmid, tsegstart)

        ## Dimensions of udir is time-segs x sky-pixels
        udir = np.einsum('ij,ik',(rs2-rs1)/LA.norm(rs2-rs1,axis=0)[None, :],omegahat)
        vdir = np.einsum('ij,ik',(rs3-rs1)/LA.norm(rs3-rs1,axis=0)[None, :],omegahat)
        wdir = np.einsum('ij,ik',(rs3-rs2)/LA.norm(rs3-rs2,axis=0)[None, :],omegahat)


        import pdb; pdb.set_trace()
        ## Calculate GW transfer function for Michelson channels
        ## For the back and forth ligh travel
        gammaU_plus    =    1/2 * (np.sinc(np.einsum("i,jk",f0,1-udir)/np.pi)*np.exp(-1j*np.einsum("i,jk",f0,3+udir)) + \
                         np.sinc(np.einsum("i,jk",f0,1+udir)/np.pi)*np.exp(-1j*np.einsum("i,jk",f0,1+udir)))

        gammaV_plus    =    1/2 * (np.sinc(np.einsum("i,jk",f0,1-vdir)/np.pi)*np.exp(-1j*np.einsum("i,jk",f0,3+vdir)) + \
                         np.sinc(np.einsum("i,jk",f0,1+vdir)/np.pi)*np.exp(-1j*np.einsum("i,jk",f0,1+vdir)))

        gammaW_plus    =    1/2 * (np.sinc(np.einsum("i,jk",f0,1-wdir)/np.pi)*np.exp(-1j*np.einsum("i,jk",f0,3+wdir)) + \
                         np.sinc(np.einsum("i,jk",f0,1+wdir)/np.pi)*np.exp(-1j*np.einsum("i,jk",f0,1+wdir)))

        gammaU_minus   =    1/2 * (np.sinc(np.einsum("i,jk",f0,1+udir)/np.pi)*np.exp(-1j*np.einsum("i,jk",f0,3-udir)) + \
                         np.sinc(np.einsum("i,jk",f0,1-udir)/np.pi)*np.exp(-1j*np.einsum("i,jk",f0,1-udir)))

        gammaV_minus   =    1/2 * (np.sinc(np.einsum("i,jk",f0,1+vdir)/np.pi)*np.exp(-1j*np.einsum("i,jk",f0,3-vdir)) + \
                         np.sinc(np.einsum("i,jk",f0,1-vdir)/np.pi)*np.exp(-1j*np.einsum("i,jk",f0,1-vdir)))

        gammaW_minus   =    1/2 * (np.sinc(np.einsum("i,jk",f0,1+wdir)/np.pi)*np.exp(-1j*np.einsum("i,jk",f0,3-wdir)) + \
                         np.sinc(np.einsum("i,jk",f0,1-wdir)/np.pi)*np.exp(-1j*np.einsum("i,jk",f0,1-wdir)))

        '''NB --    An attempt to directly adapt e.g. (u o u):e+ as implicit tensor calculations
>>>>>>> aff22998
                    as opposed to the explicit forms we've previously used. '''
        mhat = np.array([np.sin(phi),-np.cos(phi),np.zeros(len(phi))])
        nhat = np.array([np.cos(phi)*ctheta,np.sin(phi)*ctheta,-np.sqrt(1-ctheta**2)])

        # 1/2 u x u : eplus. These depend only on geometry so they only have a time and directionality dependence and not of frequency
        Fplus_u = 0.5*np.einsum("ijk,ijl", \
                              np.einsum("ik,jk -> ijk",(rs2-rs1)/LA.norm(rs2-rs1,axis=0)[None, :], (rs2-rs1)/LA.norm(rs2-rs1,axis=0)[None, :]), \
                              np.einsum("ik,jk -> ijk",mhat,mhat) - np.einsum("ik,jk -> ijk",nhat,nhat))

        Fplus_v = 0.5*np.einsum("ijk,ijl", \
                              np.einsum("ik,jk -> ijk",(rs3-rs1)/LA.norm(rs3-rs1,axis=0)[None, :],(rs3-rs1)/LA.norm(rs3-rs1,axis=0)[None, :]), \
                              np.einsum("ik,jk -> ijk",mhat,mhat) - np.einsum("ik,jk -> ijk",nhat,nhat))

        Fplus_w = 0.5*np.einsum("ijk,ijl", \
                              np.einsum("ik,jk -> ijk",(rs3-rs2)/LA.norm(rs3-rs2,axis=0)[None, :],(rs3-rs2)/LA.norm(rs3-rs2,axis=0)[None, :]), \
                              np.einsum("ik,jk -> ijk",mhat,mhat) - np.einsum("ik,jk -> ijk",nhat,nhat))

        # 1/2 u x u : ecross
        Fcross_u = 0.5*np.einsum("ijk,ijl", \
                              np.einsum("ik,jk -> ijk",(rs2-rs1)/LA.norm(rs2-rs1,axis=0)[None, :],(rs2-rs1)/LA.norm(rs2-rs1,axis=0)[None, :]), \
                              np.einsum("ik,jk -> ijk",mhat,mhat) + np.einsum("ik,jk -> ijk",nhat,nhat))

        Fcross_v = 0.5*np.einsum("ijk,ijl", \
                              np.einsum("ik,jk -> ijk",(rs3-rs1)/LA.norm(rs3-rs1,axis=0)[None, :],(rs3-rs1)/LA.norm(rs3-rs1,axis=0)[None, :]), \
                              np.einsum("ik,jk -> ijk",mhat,mhat) + np.einsum("ik,jk -> ijk",nhat,nhat))

        Fcross_w = 0.5*np.einsum("ijk,ijl", \
                              np.einsum("ik,jk -> ijk",(rs3-rs2)/LA.norm(rs3-rs2,axis=0)[None, :],(rs3-rs2)/LA.norm(rs3-rs2,axis=0)[None, :]), \
                              np.einsum("ik,jk -> ijk",mhat,mhat) + np.einsum("ik,jk -> ijk",nhat,nhat))


        '''NB -- there remains the question of floating 1/2's'''
<<<<<<< HEAD
        for ii in range(0, f0.size):
            
            # Calculate GW transfer function for the michelson channels
            gammaU_plus    =    1/2 * (np.sinc((f0[ii])*(1 - udir)/np.pi)*np.exp(-1j*f0[ii]*(3+udir)) + \
                             np.sinc((f0[ii])*(1 + udir)/np.pi)*np.exp(-1j*f0[ii]*(1+udir)))

            gammaV_plus    =    1/2 * (np.sinc((f0[ii])*(1 - vdir)/np.pi)*np.exp(-1j*f0[ii]*(3+vdir)) + \
                             np.sinc((f0[ii])*(1 + vdir)/np.pi)*np.exp(-1j*f0[ii]*(1+vdir)))

            gammaW_plus    =    1/2 * (np.sinc((f0[ii])*(1 - wdir)/np.pi)*np.exp(-1j*f0[ii]*(3+wdir)) + \
                             np.sinc((f0[ii])*(1 + wdir)/np.pi)*np.exp(-1j*f0[ii]*(1+wdir)))


            # Calculate GW transfer function for the michelson channels
            gammaU_minus    =    1/2 * (np.sinc((f0[ii])*(1 + udir)/np.pi)*np.exp(-1j*f0[ii]*(3 - udir)) + \
                             np.sinc((f0[ii])*(1 - udir)/np.pi)*np.exp(-1j*f0[ii]*(1 - udir)))

            gammaV_minus    =    1/2 * (np.sinc((f0[ii])*(1 + vdir)/np.pi)*np.exp(-1j*f0[ii]*(3 - vdir)) + \
                             np.sinc((f0[ii])*(1 - vdir)/np.pi)*np.exp(-1j*f0[ii]*(1 - vdir)))

            gammaW_minus    =    1/2 * (np.sinc((f0[ii])*(1 + wdir)/np.pi)*np.exp(-1j*f0[ii]*(3 - wdir)) + \
                             np.sinc((f0[ii])*(1 - wdir)/np.pi)*np.exp(-1j*f0[ii]*(1 - wdir)))
            
            ## Michelson Antenna Patterns
            
            ## Calculate Fplus
            Fplus1 = 0.5*(Fplus_u*gammaU_plus - Fplus_v*gammaV_plus)*np.exp(-1j*f0[ii]*(udir + vdir)/np.sqrt(3))
            Fplus2 = 0.5*(Fplus_w*gammaW_plus - Fplus_u*gammaU_minus)*np.exp(-1j*f0[ii]*(-udir + vdir)/np.sqrt(3))
            Fplus3 = 0.5*(Fplus_v*gammaV_minus - Fplus_w*gammaW_minus)*np.exp(1j*f0[ii]*(vdir + wdir)/np.sqrt(3))

            ## Calculate Fcross
            Fcross1 = 0.5*(Fcross_u*gammaU_plus - Fcross_v*gammaV_plus)*np.exp(-1j*f0[ii]*(udir + vdir)/np.sqrt(3))
            Fcross2 = 0.5*(Fcross_w*gammaW_plus - Fcross_u*gammaU_minus)*np.exp(-1j*f0[ii]*(-udir + vdir)/np.sqrt(3))
            Fcross3 = 0.5*(Fcross_v*gammaV_minus - Fcross_w*gammaW_minus)*np.exp(1j*f0[ii]*(vdir + wdir)/np.sqrt(3))
    
            ## Detector response summed over polarization and integrated over sky direction
            ## The travel time phases for the which are relevant for the cross-channel are
            ## accounted for in the Fplus and Fcross expressions above.
            
            R1[ii]  = dOmega/(8*np.pi)*np.sum( (np.absolute(Fplus1))**2 + (np.absolute(Fcross1))**2 )
            R2[ii]  = dOmega/(8*np.pi)*np.sum( (np.absolute(Fplus2))**2 + (np.absolute(Fcross2))**2 )
            R3[ii]  = dOmega/(8*np.pi)*np.sum( (np.absolute(Fplus3))**2 + (np.absolute(Fcross3))**2 )
            R12[ii] = dOmega/(8*np.pi)*np.sum( np.conj(Fplus1)*Fplus2 + np.conj(Fcross1)*Fcross2)
            R13[ii] = dOmega/(8*np.pi)*np.sum( np.conj(Fplus1)*Fplus3 + np.conj(Fcross1)*Fcross3)
            R23[ii] = dOmega/(8*np.pi)*np.sum( np.conj(Fplus2)*Fplus3 + np.conj(Fcross2)*Fcross3)
=======

        ## Michelson Antenna Patterns
        ## Gammas are (frequency x time x sky direction), Fplus/Fcross are (time x sky direction), exponent is (frequency x time x sky direction)
        Fplus1 = 0.5*(Fplus_u*gammaU_plus - Fplus_v*gammaV_plus)*np.exp(-1j*np.einsum("i,jk",f0,udir+vdir)/np.sqrt(3))
        Fplus2 = 0.5*(Fplus_w*gammaW_plus - Fplus_u*gammaU_minus)*np.exp(-1j*np.einsum("i,jk",f0,-udir+vdir)/np.sqrt(3))
        Fplus3 = 0.5*(Fplus_v*gammaV_minus - Fplus_w*gammaW_minus)*np.exp(-1j*np.einsum("i,jk",f0,vdir+wdir)/np.sqrt(3))

        Fcross1 = 0.5*(Fcross_u*gammaU_plus  - Fcross_v*gammaV_plus)*np.exp(-1j*np.einsum("i,jk",f0,udir+vdir)/np.sqrt(3))
        Fcross2 = 0.5*(Fcross_w*gammaW_plus  - Fcross_u*gammaU_minus)*np.exp(-1j*np.einsum("i,jk",f0,-udir+vdir)/np.sqrt(3))
        Fcross3 = 0.5*(Fcross_v*gammaV_minus - Fcross_w*gammaW_minus)*np.exp(-1j*np.einsum("i,jk",f0,vdir+wdir)/np.sqrt(3))

        ## Detector response summed over polarization and integrated over sky direction
        ## The travel time phases for the which are relevant for the cross-channel are
        ## accounted for in the Fplus and Fcross expressions above.

        R1  = dOmega/(8*np.pi)*np.sum( (np.absolute(Fplus1))**2 + (np.absolute(Fcross1))**2 , axis=2)
        R2  = dOmega/(8*np.pi)*np.sum( (np.absolute(Fplus2))**2 + (np.absolute(Fcross2))**2 , axis=2)
        R3  = dOmega/(8*np.pi)*np.sum( (np.absolute(Fplus3))**2 + (np.absolute(Fcross3))**2 , axis=2)
        R12 = dOmega/(8*np.pi)*np.sum( np.conj(Fplus1)*Fplus2 + np.conj(Fcross1)*Fcross2 , axis=2)
        R13 = dOmega/(8*np.pi)*np.sum( np.conj(Fplus1)*Fplus3 + np.conj(Fcross1)*Fcross3 , axis=2)
        R23 = dOmega/(8*np.pi)*np.sum( np.conj(Fplus2)*Fplus3 + np.conj(Fcross2)*Fcross3 , axis=2)
>>>>>>> aff22998

        response_tess = np.array([ [R1, R12, R13] , [np.conj(R12), R2, R23], [np.conj(R13), np.conj(R23), R3] ])

        return response_tess


    def old_isgwb_mich_response(self, f0):

        '''
        Calcualte the Antenna pattern/ detector transfer function functions to an isotropic SGWB using basic michelson
        channels. Note that since this is the response to an isotropic background, the response function is integrated
        over sky direction and averaged over polarozation. The angular integral is a linear and rectangular in the
        cos(theta) and phi space.  Note also that f0 is (pi*L*f)/c and is input as an array



        Parameters
        -----------

        f0   : float
            A numpy array of scaled frequencies (see above for def)



        Returns
        ---------

        R1, R2 and R3   :   float
            Antenna Patterns for the given sky direction for the three channels, integrated over sky direction and averaged over polarization.
        '''



        npix = hp.nside2npix(self.params['nside'])

        # Array of pixel indices
        pix_idx  = np.arange(npix)

        #Angular coordinates of pixel indcides
        theta, phi = hp.pix2ang(self.params['nside'], pix_idx)

        # Take cosine.
        ctheta = np.cos(theta)

        # Area of each pixel in sq.radians
        dOmega = hp.pixelfunc.nside2pixarea(self.params['nside'])

        ## Create directional vectors
        udir = np.sqrt(1-ctheta**2) * np.sin(phi + np.pi/6)
        vdir = np.sqrt(1-ctheta**2) * np.sin(phi - np.pi/6)
        wdir = vdir - udir

        # Initlize arrays for the detector reponse
        R1 = np.zeros(f0.size, dtype='complex')
        R2 = np.zeros(f0.size, dtype='complex')
        R3 = np.zeros(f0.size, dtype='complex')
        R12 = np.zeros(f0.size, dtype='complex')
        R13 = np.zeros(f0.size, dtype='complex')
        R23 = np.zeros(f0.size, dtype='complex')

        # Calculate the detector response for each frequency
        for ii in range(0, f0.size):

            # Calculate GW transfer function for the michelson channels
            gammaU_plus    =    1/2 * (np.sinc((f0[ii])*(1 - udir)/np.pi)*np.exp(-1j*f0[ii]*(3+udir)) + \
                             np.sinc((f0[ii])*(1 + udir)/np.pi)*np.exp(-1j*f0[ii]*(1+udir)))

            gammaV_plus    =    1/2 * (np.sinc((f0[ii])*(1 - vdir)/np.pi)*np.exp(-1j*f0[ii]*(3+vdir)) + \
                             np.sinc((f0[ii])*(1 + vdir)/np.pi)*np.exp(-1j*f0[ii]*(1+vdir)))

            gammaW_plus    =    1/2 * (np.sinc((f0[ii])*(1 - wdir)/np.pi)*np.exp(-1j*f0[ii]*(3+wdir)) + \
                             np.sinc((f0[ii])*(1 + wdir)/np.pi)*np.exp(-1j*f0[ii]*(1+wdir)))


            # Calculate GW transfer function for the michelson channels
            gammaU_minus    =    1/2 * (np.sinc((f0[ii])*(1 + udir)/np.pi)*np.exp(-1j*f0[ii]*(3 - udir)) + \
                             np.sinc((f0[ii])*(1 - udir)/np.pi)*np.exp(-1j*f0[ii]*(1 - udir)))

            gammaV_minus    =    1/2 * (np.sinc((f0[ii])*(1 + vdir)/np.pi)*np.exp(-1j*f0[ii]*(3 - vdir)) + \
                             np.sinc((f0[ii])*(1 - vdir)/np.pi)*np.exp(-1j*f0[ii]*(1 - vdir)))

            gammaW_minus    =    1/2 * (np.sinc((f0[ii])*(1 + wdir)/np.pi)*np.exp(-1j*f0[ii]*(3 - wdir)) + \
                             np.sinc((f0[ii])*(1 - wdir)/np.pi)*np.exp(-1j*f0[ii]*(1 - wdir)))


            ## response function u x u : eplus
            ##  Fplus_u = (u x u):eplus

            Fplus_u   = (1/4*(1-ctheta**2) + 1/2*(ctheta**2)*(np.cos(phi))**2 - \
                             np.sqrt(3/16)*np.sin(2*phi)*(1+ctheta**2)  + \
                                 0.5*((np.cos(phi))**2 - ctheta**2))

            Fplus_v   = (1/4*(1-ctheta**2) + 1/2*(ctheta**2)*(np.cos(phi))**2 + \
                             np.sqrt(3/16)*np.sin(2*phi)*(1+ctheta**2) + \
                                 0.5*((np.cos(phi))**2 - ctheta**2))

            Fplus_w   = (1 - (1+ctheta**2)*(np.cos(phi))**2)

            ##  Fcross_u = 1/2(u x u)Gamma(udir, f):ecross
            Fcross_u  = - ctheta * (np.sin(2*phi + np.pi/3))
            Fcross_v  = - ctheta * (np.sin(2*phi - np.pi/3))
            Fcross_w   = ctheta*np.sin(2*phi)

            ## Michelson antenna patterns
            ## Calculate Fplus
            Fplus1 = 0.5*(Fplus_u*gammaU_plus - Fplus_v*gammaV_plus)*np.exp(-1j*f0[ii]*(udir + vdir)/np.sqrt(3))
            Fplus2 = 0.5*(Fplus_w*gammaW_plus - Fplus_u*gammaU_minus)*np.exp(-1j*f0[ii]*(-udir + vdir)/np.sqrt(3))
            Fplus3 = 0.5*(Fplus_v*gammaV_minus - Fplus_w*gammaW_minus)*np.exp(1j*f0[ii]*(vdir + wdir)/np.sqrt(3))

            ## Calculate Fcross
            Fcross1 = 0.5*(Fcross_u*gammaU_plus  - Fcross_v*gammaV_plus)*np.exp(-1j*f0[ii]*(udir + vdir)/np.sqrt(3))
            Fcross2 = 0.5*(Fcross_w*gammaW_plus  - Fcross_u*gammaU_minus)*np.exp(-1j*f0[ii]*(-udir + vdir)/np.sqrt(3))
            Fcross3 = 0.5*(Fcross_v*gammaV_minus - Fcross_w*gammaW_minus)*np.exp(1j*f0[ii]*(vdir + wdir)/np.sqrt(3))

            ## Detector response summed over polarization and integrated over sky direction
            ## The travel time phases for the which are relevent for the cross-channel are
            ## accounted for in the Fplus and Fcross expressions above.

            R1[ii]  = dOmega/(8*np.pi)*np.sum( (np.absolute(Fplus1))**2 + (np.absolute(Fcross1))**2 )
            R2[ii]  = dOmega/(8*np.pi)*np.sum( (np.absolute(Fplus2))**2 + (np.absolute(Fcross2))**2 )
            R3[ii]  = dOmega/(8*np.pi)*np.sum( (np.absolute(Fplus3))**2 + (np.absolute(Fcross3))**2 )
            R12[ii] = dOmega/(8*np.pi)*np.sum( np.conj(Fplus1)*Fplus2 + np.conj(Fcross1)*Fcross2)
            R13[ii] = dOmega/(8*np.pi)*np.sum( np.conj(Fplus1)*Fplus3 + np.conj(Fcross1)*Fcross3)
            R23[ii] = dOmega/(8*np.pi)*np.sum( np.conj(Fplus2)*Fplus3 + np.conj(Fcross2)*Fcross3)

        response_mat = np.array([ [R1, R12, R13] , [np.conj(R12), R2, R23], [np.conj(R13), np.conj(R23), R3] ])

        return response_mat


    def isgwb_xyz_response(self, f0, tsegmid):

        '''
        Calcualte the Antenna pattern/ detector transfer function functions to an isotropic SGWB using X, Y and Z TDI
        channels. Note that since this is the response to an isotropic background, the response function is integrated
        over sky direction and averaged over polarozation. The angular integral is a linear and rectangular in the
        cos(theta) and phi space.  Note also that f0 is (pi*L*f)/c and is input as an array

        Parameters
        -----------
        f0   : float
            A numpy array of scaled frequencies (see above for def)

        Returns
        ---------
        R1, R2 and R3   :   float
            Antenna Patterns for the given sky direction for the three channels, integrated over sky direction and averaged over polarization.
        '''

        mich_response_mat = self.isgwb_mich_response(f0,tsegmid)
        xyz_response_mat = 4 * mich_response_mat * (np.sin(2*f0[None, None, :]))**2

        return xyz_response_mat


    def isgwb_aet_response(self, f0, tsegmid):

        '''
        Calcualte the Antenna pattern/ detector transfer function functions to an isotropic SGWB using A, E and T TDI channels.
        Note that since this is the response to an isotropic background, the response function is integrated over sky direction
        and averaged over polarozation. The angular integral is a linear and rectangular in the cos(theta) and phi space.  Note
        that f0 is (pi*L*f)/c and is input as an array

        Parameters
        -----------
        f0   : float
            A numpy array of scaled frequencies (see above for def)


        Return      s
        ---------
        R1, R2 and R3   :   float
            Antenna Patterns for the given sky direction for the three channels, integrated over sky direction and averaged over polarization.
        '''

        xyz_response_mat = self.isgwb_xyz_response(f0,tsegmid)

        ## Upnack xyz matrix to make assembling the aet matrix easier
        RXX, RYY, RZZ = xyz_response_mat[0, 0], xyz_response_mat[1, 1], xyz_response_mat[2, 2]
        RXY, RXZ, RYZ = xyz_response_mat[0, 1], xyz_response_mat[0, 2], xyz_response_mat[1, 2]


        ## construct AET matrix elements
        RAA = (1/9) * (4*RXX + RYY + RZZ - 2*RXY - 2*np.conj(RXY) - 2*RXZ - 2*np.conj(RXZ) + \
                        RYZ  + np.conj(RYZ))

        REE = (1/3) * (RZZ + RYY - RYZ - np.conj(RYZ))

        RTT = (1/9) * (RXX + RYY + RZZ + RXY + np.conj(RXY) + RXZ + np.conj(RXZ) + RYZ + np.conj(RYZ))

        RAE = (1/(3*np.sqrt(3))) * (RYY - RZZ - RYZ + np.conj(RYZ) + 2*RXZ - 2*RXY)

        RAT = (1/9) * (2*RXX - RYY - RZZ + 2*RXY - np.conj(RXY) + 2*RXZ - np.conj(RXZ) - RYZ - np.conj(RYZ))

        RET = (1/(3*np.sqrt(3))) * (RZZ - RYY - RYZ + np.conj(RYZ) + np.conj(RXZ) - np.conj(RXY))

        aet_response_mat = np.array([ [RAA, RAE, RAT] , \
                                    [np.conj(RAE), REE, RET], \
                                    [np.conj(RAT), np.conj(RET), RTT] ])

        return aet_response_mat



    ## ------------------------ The methods above help calculate pattern functions useful for recovery --------------------------------
    ## ---------------------------------- The methods below help in making simualted data ---------------------------------------------

    ## ------------------------------------------- Anisotropic injection methods from below ----------------------------------------------------
    def R_sky_response(self, f0):

        '''
        Calculate the detector transfer function functions to an non-polarized SGWB non-polarized for basic michelson
        channels in a healpix grid. The output are six matrices which have the shape of npix x nfreqs. Note also that
        f0 is (pi*L*f)/c and is input as an array. The response function is given for the strain of the signal rather
        than the power



        Parameters
        -----------

        f0   : float
            A numpy array of scaled frequencies (see above for def)

        Returns
        ---------

        R1_plus, R2_plus and R3_plus, R1_cross, R2_corss, R3_cross  :  complex
            Antenna Patterns for the healpix array for the three channels
        '''

        npix = hp.nside2npix(self.params['nside'])

        # Array of pixel indices
        pix_idx  = np.arange(npix)

        #Angular coordinates of pixel indcides
        theta, phi = hp.pix2ang(self.params['nside'], pix_idx)

        # Take cosine.
        ctheta = np.cos(theta)

        # Area of each pixel in sq.radians
        dOmega = hp.pixelfunc.nside2pixarea(self.params['nside'])

        ## Create directional vectors
        udir = np.sqrt(1-ctheta**2) * np.sin(phi + np.pi/6)
        vdir = np.sqrt(1-ctheta**2) * np.sin(phi - np.pi/6)
        wdir = vdir - udir

        # Initlize arrays for the detector reponse
        R1_plus = np.zeros((f0.size, npix), dtype='complex')
        R2_plus = np.zeros((f0.size, npix), dtype='complex')
        R3_plus = np.zeros((f0.size, npix), dtype='complex')
        R1_cross = np.zeros((f0.size, npix), dtype='complex')
        R2_cross = np.zeros((f0.size, npix), dtype='complex')
        R3_cross = np.zeros((f0.size, npix), dtype='complex')

        # Calculate the detector response for each frequency
        for ii in range(0, f0.size):

            # Calculate GW transfer function for the michelson channels
            gammaU_plus    =    1/2 * (np.sinc((f0[ii])*(1 - udir)/np.pi)*np.exp(-1j*f0[ii]*(3+udir)) + \
                             np.sinc((f0[ii])*(1 + udir)/np.pi)*np.exp(-1j*f0[ii]*(1+udir)))

            gammaV_plus    =    1/2 * (np.sinc((f0[ii])*(1 - vdir)/np.pi)*np.exp(-1j*f0[ii]*(3+vdir)) + \
                             np.sinc((f0[ii])*(1 + vdir)/np.pi)*np.exp(-1j*f0[ii]*(1+vdir)))

            gammaW_plus    =    1/2 * (np.sinc((f0[ii])*(1 - wdir)/np.pi)*np.exp(-1j*f0[ii]*(3+wdir)) + \
                             np.sinc((f0[ii])*(1 + wdir)/np.pi)*np.exp(-1j*f0[ii]*(1+wdir)))


            # Calculate GW transfer function for the michelson channels
            gammaU_minus    =    1/2 * (np.sinc((f0[ii])*(1 + udir)/np.pi)*np.exp(-1j*f0[ii]*(3 - udir)) + \
                             np.sinc((f0[ii])*(1 - udir)/np.pi)*np.exp(-1j*f0[ii]*(1 - udir)))

            gammaV_minus    =    1/2 * (np.sinc((f0[ii])*(1 + vdir)/np.pi)*np.exp(-1j*f0[ii]*(3 - vdir)) + \
                             np.sinc((f0[ii])*(1 - vdir)/np.pi)*np.exp(-1j*f0[ii]*(1 - vdir)))

            gammaW_minus    =    1/2 * (np.sinc((f0[ii])*(1 + wdir)/np.pi)*np.exp(-1j*f0[ii]*(3 - wdir)) + \
                             np.sinc((f0[ii])*(1 - wdir)/np.pi)*np.exp(-1j*f0[ii]*(1 - wdir)))


            ## response function u x u : eplus
            ##  Fplus_u = (u x u):eplus

            Fplus_u   = (1/4*(1-ctheta**2) + 1/2*(ctheta**2)*(np.cos(phi))**2 - \
                             np.sqrt(3/16)*np.sin(2*phi)*(1+ctheta**2)  + \
                                 0.5*((np.cos(phi))**2 - ctheta**2))

            Fplus_v   = (1/4*(1-ctheta**2) + 1/2*(ctheta**2)*(np.cos(phi))**2 + \
                             np.sqrt(3/16)*np.sin(2*phi)*(1+ctheta**2) + \
                                 0.5*((np.cos(phi))**2 - ctheta**2))

            Fplus_w   = (1 - (1+ctheta**2)*(np.cos(phi))**2)

            ##  Fcross_u = 1/2(u x u)Gamma(udir, f):ecross
            Fcross_u  = - ctheta * (np.sin(2*phi + np.pi/3))
            Fcross_v  = - ctheta * (np.sin(2*phi - np.pi/3))
            Fcross_w   = ctheta*np.sin(2*phi)


            ## Michelson antenna patterns
            ## Calculate Fplus
            Fplus1 = 0.5*(Fplus_u*gammaU_plus - Fplus_v*gammaV_plus)*np.exp(-1j*f0[ii]*(udir + vdir)/np.sqrt(3))
            Fplus2 = 0.5*(Fplus_w*gammaW_plus - Fplus_u*gammaU_minus)*np.exp(-1j*f0[ii]*(-udir + vdir)/np.sqrt(3))
            Fplus3 = 0.5*(Fplus_v*gammaV_minus - Fplus_w*gammaW_minus)*np.exp(1j*f0[ii]*(vdir + wdir)/np.sqrt(3))

            ## Calculate Fcross
            Fcross1 = 0.5*(Fcross_u*gammaU_plus  - Fcross_v*gammaV_plus)*np.exp(-1j*f0[ii]*(udir + vdir)/np.sqrt(3))
            Fcross2 = 0.5*(Fcross_w*gammaW_plus  - Fcross_u*gammaU_minus)*np.exp(-1j*f0[ii]*(-udir + vdir)/np.sqrt(3))
            Fcross3 = 0.5*(Fcross_v*gammaV_minus - Fcross_w*gammaW_minus)*np.exp(1j*f0[ii]*(vdir + wdir)/np.sqrt(3))

            ## Detector response summed over polarization and integrated over sky direction
            R1_plus[ii,:], R1_cross[ii, :] = np.sqrt(0.5/npix)*Fplus1, np.sqrt(0.5/npix)*Fcross1
            R2_plus[ii,:], R2_cross[ii, :] = np.sqrt(0.5/npix)*Fplus2, np.sqrt(0.5/npix)*Fcross2
            R3_plus[ii,:], R3_cross[ii, :] = np.sqrt(0.5/npix)*Fplus3, np.sqrt(0.5/npix)*Fcross3


        self.R1_plus, self.R1_cross, self.R2_plus, self.R2_cross, self.R3_plus, self.R3_cross = R1_plus, R1_cross,R2_plus, R2_cross,R3_plus, R3_cross


    def isgwb_mich_strain_response(self, f0):

        '''
        Calculate the detector transfer function functions to an isotropic SGWB non-polarized using basic michelson
        channels. Note that since this is the response to an isotropic background, the response function is integrated
        over sky direction and averaged over polarozation. The angular integral is a linear and rectangular in the
        cos(theta) and phi space.  Note also that f0 is (pi*L*f)/c and is input as an array. The response function is given
        for the strain of the signal rather than the power

        Parameters
        -----------

        f0   : float
            A numpy array of scaled frequencies (see above for def)



        Returns
        ---------

        R1, R2 and R3   :   complex
            Antenna Patterns for the three channels, integrated over sky direction and averaged over polarization.
        '''

        ## check if the directional pattern functions exist
        try:
            self.R1_plus
        except:
            self.R_sky_response(f0)

        npix = hp.nside2npix(self.params['nside'])

        # Assign random complex amplitudes for each pixel
        rand_plus  = np.random.standard_normal(size=(f0.size, npix)) + 1j*np.random.standard_normal(size=(f0.size, npix))
        rand_cross = np.random.standard_normal(size=(f0.size, npix)) + 1j*np.random.standard_normal(size=(f0.size, npix))

        # Initlize arrays for the detector reponse
        R1 = np.zeros((f0.size, 2), dtype='complex')
        R2 = np.zeros((f0.size, 2), dtype='complex')
        R3 = np.zeros((f0.size, 2), dtype='complex')


        ## dot with the phases and calculate the pattern functions
        R1[:, 0], R1[:, 1] = np.sum(self.R1_plus*rand_plus, axis=1), np.sum(self.R1_cross*rand_cross, axis=1)
        R2[:, 0], R2[:, 1] = np.sum(self.R2_plus*rand_plus, axis=1), np.sum(self.R2_cross*rand_cross, axis=1)
        R3[:, 0], R3[:, 1] = np.sum(self.R3_plus*rand_plus, axis=1), np.sum(self.R3_cross*rand_cross, axis=1)




        return R1, R2, R3

    def isgwb_xyz_strain_response(self, f0):

        '''
        Calculate the detector transfer function functions to an isotropic SGWB non-polarized using XYZ TDI
        channels. Note that since this is the response to an isotropic background, the response function is integrated
        over sky direction and averaged over polarozation. The angular integral is a linear and rectangular in the
        cos(theta) and phi space.  Note also that f0 is (pi*L*f)/c and is input as an array. The response function is given
        for the strain of the signal rather than the power

        Parameters
        -----------

        f0   : float
            A numpy array of scaled frequencies (see above for def)

        Returns
        ---------

        R1, R2 and R3   :   complex
            Antenna Patterns for the three channels, integrated over sky direction and averaged over polarization.
        '''

        ## check if the directional pattern functions exist
        try:
            self.R1_plus
        except:
            self.R_sky_response(f0)

        npix = hp.nside2npix(self.params['nside'])

        # Assign random complex amplitudes for each pixel
        rand_plus  = np.random.standard_normal(size=(f0.size, npix)) + 1j*np.random.standard_normal(size=(f0.size, npix))
        rand_cross = np.random.standard_normal(size=(f0.size, npix)) + 1j*np.random.standard_normal(size=(f0.size, npix))

        ## Initlize arrays for the detector reponse
        ## These are XYZ TDI Channels!
        R1 = np.zeros((f0.size, 2), dtype='complex')
        R2 = np.zeros((f0.size, 2), dtype='complex')
        R3 = np.zeros((f0.size, 2), dtype='complex')


        ## dot with the phases and calculate the pattern functions
        ## The factor of sin(2*f0) comes because there are XYZ channels
        ## rather than being michelson channels
        R1[:, 0], R1[:, 1] = 2*np.sin(2*f0)*np.sum(self.R1_plus*rand_plus, axis=1), 2*np.sin(2*f0)*np.sum(self.R1_cross*rand_cross, axis=1)
        R2[:, 0], R2[:, 1] = 2*np.sin(2*f0)*np.sum(self.R2_plus*rand_plus, axis=1), 2*np.sin(2*f0)*np.sum(self.R2_cross*rand_cross, axis=1)
        R3[:, 0], R3[:, 1] = 2*np.sin(2*f0)*np.sum(self.R3_plus*rand_plus, axis=1), 2*np.sin(2*f0)*np.sum(self.R3_cross*rand_cross, axis=1)

        return R1, R2, R3

    def isgwb_aet_strain_response(self, f0):

        '''
        Calculate the detector transfer function functions to an isotropic SGWB non-polarized using AET TDI
        channels. Note that since this is the response to an isotropic background, the response function is integrated
        over sky direction and averaged over polarozation. The angular integral is a linear and rectangular in the
        cos(theta) and phi space.  Note also that f0 is (pi*L*f)/c and is input as an array. The response function is given
        for the strain of the signal rather than the power

        Parameters
        -----------

        f0   : float
            A numpy array of scaled frequencies (see above for def)

        Returns
        ---------

        R1, R2 and R3   :   complex
            Antenna Patterns for the three channels, integrated over sky direction and averaged over polarization.
        '''

        ## check if the directional pattern functions exist
        try:
            self.R1_plus
        except:
            self.R_sky_response(f0)

        npix = hp.nside2npix(self.params['nside'])

        # Assign random complex amplitudes for each pixel
        rand_plus  = np.random.standard_normal(size=(f0.size, npix)) + 1j*np.random.standard_normal(size=(f0.size, npix))
        rand_cross = np.random.standard_normal(size=(f0.size, npix)) + 1j*np.random.standard_normal(size=(f0.size, npix))

        ## Initlize arrays for the detector reponse
        ## These are XYZ TDI Channels!
        R1 = np.zeros((f0.size, 2), dtype='complex')
        R2 = np.zeros((f0.size, 2), dtype='complex')
        R3 = np.zeros((f0.size, 2), dtype='complex')

        RA_plus =  (1/3)*(2*self.R1_plus - self.R2_plus - self.R3_plus)
        RE_plus =  (1/np.sqrt(3))*(self.R3_plus - self.R2_plus)
        RZ_plus =  (1/3)*(self.R1_plus + self.R2_plus + self.R3_plus)

        RA_cross =  (1/3)*(2*self.R1_cross - self.R2_cross - self.R3_cross)
        RE_cross =  (1/np.sqrt(3))*(self.R3_cross - self.R2_cross)
        RZ_cross =  (1/3)*(self.R1_cross + self.R2_cross + self.R3_cross)


        ## dot with the phases and calculate the pattern functions
        ## The factor of sin(2*f0) comes because there are XYZ channels
        ## rather than being michelson channels
        R1[:, 0], R1[:, 1] = 2*np.sin(2*f0)*np.sum(RA_plus*rand_plus, axis=1), 2*np.sin(2*f0)*np.sum(RA_cross*rand_cross, axis=1)
        R2[:, 0], R2[:, 1] = 2*np.sin(2*f0)*np.sum(RE_plus*rand_plus, axis=1), 2*np.sin(2*f0)*np.sum(RE_cross*rand_cross, axis=1)
        R3[:, 0], R3[:, 1] = 2*np.sin(2*f0)*np.sum(RZ_plus*rand_plus, axis=1), 2*np.sin(2*f0)*np.sum(RZ_cross*rand_cross, axis=1)

        return R1, R2, R3


    def asgwb_xyz_strain_response(self, f0):

        '''
        Calculate the detector transfer function functions to an anisotropic SGWB non-polarized xyz tdi
        channels. Note that since this is the response to an isotropic background, the response function is integrated
        over sky direction and averaged over polarozation. The angular integral is a linear and rectangular in the
        cos(theta) and phi space.  Note also that f0 is (pi*L*f)/c and is input as an array. The response function is given
        for the strain of the signal rather than the power



        Parameters
        -----------

        f0   : float
            A numpy array of scaled frequencies (see above for def)



        Returns
        ---------

        R1, R2 and R3   :   float
            Antenna Patterns for the given sky direction for the three channels, integrated over sky direction and averaged over polarization.
        '''
        import pdb; pdb.set_trace()



        npix = hp.nside2npix(self.params['nside'])

        # Array of pixel indices
        pix_idx  = np.arange(npix)

        #Angular coordinates of pixel indcides
        theta, phi = hp.pix2ang(self.params['nside'], pix_idx)

        # Take cosine.
        ctheta = np.cos(theta)

        # Area of each pixel in sq.radians
        dOmega = hp.pixelfunc.nside2pixarea(self.params['nside'])

        ## Create directional vectors
        udir = np.sqrt(1-ctheta**2) * np.sin(phi + np.pi/6)
        vdir = np.sqrt(1-ctheta**2) * np.sin(phi - np.pi/6)
        wdir = vdir - udir

        # Initlize arrays for the detector reponse
        R1 = np.zeros((f0.size, 2), dtype='complex')
        R2 = np.zeros((f0.size, 2), dtype='complex')
        R3 = np.zeros((f0.size, 2), dtype='complex')

        # Assign random complex amplitudes for each pixel
        rand_plus  = np.random.standard_normal(size=(npix, f0.size)) + 1j*np.random.standard_normal(size=(npix, f0.size))
        rand_cross = np.random.standard_normal(size=(npix, f0.size)) + 1j*np.random.standard_normal(size=(npix, f0.size))

        # Calculate the detector response for each frequency
        for ii in range(0, f0.size):

            # Calculate GW transfer function for the michelson channels
            gammaU_plus    =    1/2 * (np.sinc((f0[ii])*(1 - udir)/np.pi)*np.exp(-1j*f0[ii]*(3+udir)) + \
                             np.sinc((f0[ii])*(1 + udir)/np.pi)*np.exp(-1j*f0[ii]*(1+udir)))

            gammaV_plus    =    1/2 * (np.sinc((f0[ii])*(1 - vdir)/np.pi)*np.exp(-1j*f0[ii]*(3+vdir)) + \
                             np.sinc((f0[ii])*(1 + vdir)/np.pi)*np.exp(-1j*f0[ii]*(1+vdir)))

            gammaW_plus    =    1/2 * (np.sinc((f0[ii])*(1 - wdir)/np.pi)*np.exp(-1j*f0[ii]*(3+wdir)) + \
                             np.sinc((f0[ii])*(1 + wdir)/np.pi)*np.exp(-1j*f0[ii]*(1+wdir)))


            # Calculate GW transfer function for the michelson channels
            gammaU_minus    =    1/2 * (np.sinc((f0[ii])*(1 + udir)/np.pi)*np.exp(-1j*f0[ii]*(3 - udir)) + \
                             np.sinc((f0[ii])*(1 - udir)/np.pi)*np.exp(-1j*f0[ii]*(1 - udir)))

            gammaV_minus    =    1/2 * (np.sinc((f0[ii])*(1 + vdir)/np.pi)*np.exp(-1j*f0[ii]*(3 - vdir)) + \
                             np.sinc((f0[ii])*(1 - vdir)/np.pi)*np.exp(-1j*f0[ii]*(1 - vdir)))

            gammaW_minus    =    1/2 * (np.sinc((f0[ii])*(1 + wdir)/np.pi)*np.exp(-1j*f0[ii]*(3 - wdir)) + \
                             np.sinc((f0[ii])*(1 - wdir)/np.pi)*np.exp(-1j*f0[ii]*(1 - wdir)))


            ## response function u x u : eplus
            ##  Fplus_u = (u x u):eplus

            Fplus_u   = (1/4*(1-ctheta**2) + 1/2*(ctheta**2)*(np.cos(phi))**2 - \
                             np.sqrt(3/16)*np.sin(2*phi)*(1+ctheta**2)  + \
                                 0.5*((np.cos(phi))**2 - ctheta**2))

            Fplus_v   = (1/4*(1-ctheta**2) + 1/2*(ctheta**2)*(np.cos(phi))**2 + \
                             np.sqrt(3/16)*np.sin(2*phi)*(1+ctheta**2) + \
                                 0.5*((np.cos(phi))**2 - ctheta**2))

            Fplus_w   = (1 - (1+ctheta**2)*(np.cos(phi))**2)

            ##  Fcross_u = 1/2(u x u)Gamma(udir, f):ecross
            Fcross_u  = - ctheta * (np.sin(2*phi + np.pi/3))
            Fcross_v  = - ctheta * (np.sin(2*phi - np.pi/3))
            Fcross_w   = ctheta*np.sin(2*phi)


            ## Michelson antenna patterns
            ## Calculate Fplus
            Fplus1 = 0.5*(Fplus_u*gammaU_plus - Fplus_v*gammaV_plus)*np.exp(-1j*f0[ii]*(udir + vdir)/np.sqrt(3))
            Fplus2 = 0.5*(Fplus_w*gammaW_plus - Fplus_u*gammaU_minus)*np.exp(-1j*f0[ii]*(-udir + vdir)/np.sqrt(3))
            Fplus3 = 0.5*(Fplus_v*gammaV_minus - Fplus_w*gammaW_minus)*np.exp(1j*f0[ii]*(vdir + wdir)/np.sqrt(3))

            ## Calculate Fcross
            Fcross1 = 0.5*(Fcross_u*gammaU_plus - Fcross_v*gammaV_plus)*np.exp(-1j*f0[ii]*(udir + vdir)/np.sqrt(3))
            Fcross2 = 0.5*(Fcross_w*gammaW_plus - Fcross_u*gammaU_minus)*np.exp(-1j*f0[ii]*(-udir + vdir)/np.sqrt(3))
            Fcross3 = 0.5*(Fcross_v*gammaV_minus - Fcross_w*gammaW_minus)*np.exp(1j*f0[ii]*(vdir + wdir)/np.sqrt(3))

            ## Calculate antenna patterns for the X, Y, Z channels.
            FXplus = 2*np.sin(2*f0[ii])*Fplus1
            FYplus = 2*np.sin(2*f0[ii])*Fplus2
            FZplus = 2*np.sin(2*f0[ii])*Fplus3

            FXcross = 2*np.sin(2*f0[ii])*Fcross1
            FYcross = 2*np.sin(2*f0[ii])*Fcross2
            FZcross = 2*np.sin(2*f0[ii])*Fcross3

            ## Detector response summed over polarization and integrated over sky direction
            R1[ii,0], R1[ii, 1] = np.sqrt(0.5/npix)*np.sum(FXplus*rand_plus[:, ii]), np.sqrt(0.5/npix)*np.sum(FXcross*rand_cross[:, ii])
            R2[ii,0], R2[ii, 1] = np.sqrt(0.5/npix)*np.sum(FYplus*rand_plus[:, ii]), np.sqrt(0.5/npix)*np.sum(FYcross*rand_cross[:, ii])
            R3[ii,0], R3[ii, 1] = np.sqrt(0.5/npix)*np.sum(FZplus*rand_plus[:, ii]), np.sqrt(0.5/npix)*np.sum(FZcross*rand_cross[:, ii])


        return R1, R2, R3
<|MERGE_RESOLUTION|>--- conflicted
+++ resolved
@@ -18,13 +18,10 @@
             sph_geometry.__init__(self)
 
 
-<<<<<<< HEAD
+
     def lisa_orbits(self, tsegmid):
     
-=======
-    def lisa_orbits(self, tsegmid, tsegstart):
-
->>>>>>> aff22998
+
         '''
         Define LISA orbital positions at the midpoint of each time integration segment using analytic MLDC orbits.
 
@@ -388,13 +385,7 @@
             and averaged over polarization, across all frequencies and times.
 
         '''
-<<<<<<< HEAD
-        
-
-        
-=======
-
->>>>>>> aff22998
+
         npix = hp.nside2npix(self.params['nside'])
 
         # Array of pixel indices
@@ -413,13 +404,14 @@
         omegahat = np.array([np.sqrt(1-ctheta**2)*np.cos(phi),np.sqrt(1-ctheta**2)*np.sin(phi),ctheta])
 
         # Call lisa_orbits to compute satellite positions at the midpoint of each time segment
-<<<<<<< HEAD
+
         rs1, rs2, rs3 = self.lisa_orbits(tsegmid)
         
-        # Calculate directional unit vector dot products
-        udir = np.einsum('ij,ik',(rs2-rs1)/LA.norm(rs2-rs1,axis=1)[:,None],omegahat)
-        vdir = np.einsum('ij,ik',(rs3-rs1)/LA.norm(rs3-rs1,axis=1)[:,None],omegahat)
-        wdir = np.einsum('ij,ik',(rs3-rs2)/LA.norm(rs3-rs2,axis=1)[:,None],omegahat)
+        ## Calculate directional unit vector dot products
+        ## Dimensions of udir is time-segs x sky-pixels
+        udir = np.einsum('ij,ik',(rs2-rs1)/LA.norm(rs2-rs1,axis=0)[None, :],omegahat)
+        vdir = np.einsum('ij,ik',(rs3-rs1)/LA.norm(rs3-rs1,axis=0)[None, :],omegahat)
+        wdir = np.einsum('ij,ik',(rs3-rs2)/LA.norm(rs3-rs2,axis=0)[None, :],omegahat)
         
         # Initlize arrays for the detector reponse
         R1 = np.zeros((f0.size,tsegmid.size), dtype='complex')
@@ -429,43 +421,7 @@
         R13 = np.zeros((f0.size,tsegmid.size), dtype='complex')
         R23 = np.zeros((f0.size,tsegmid.size), dtype='complex')
         
-        import pdb
-
-        
-        '''NB --    An attempt to directly adapt e.g. (u o u):e+ as implicit tensor calculations 
-=======
-        rs1, rs2, rs3 = self.lisa_orbits(tsegmid, tsegstart)
-
-        ## Dimensions of udir is time-segs x sky-pixels
-        udir = np.einsum('ij,ik',(rs2-rs1)/LA.norm(rs2-rs1,axis=0)[None, :],omegahat)
-        vdir = np.einsum('ij,ik',(rs3-rs1)/LA.norm(rs3-rs1,axis=0)[None, :],omegahat)
-        wdir = np.einsum('ij,ik',(rs3-rs2)/LA.norm(rs3-rs2,axis=0)[None, :],omegahat)
-
-
-        import pdb; pdb.set_trace()
-        ## Calculate GW transfer function for Michelson channels
-        ## For the back and forth ligh travel
-        gammaU_plus    =    1/2 * (np.sinc(np.einsum("i,jk",f0,1-udir)/np.pi)*np.exp(-1j*np.einsum("i,jk",f0,3+udir)) + \
-                         np.sinc(np.einsum("i,jk",f0,1+udir)/np.pi)*np.exp(-1j*np.einsum("i,jk",f0,1+udir)))
-
-        gammaV_plus    =    1/2 * (np.sinc(np.einsum("i,jk",f0,1-vdir)/np.pi)*np.exp(-1j*np.einsum("i,jk",f0,3+vdir)) + \
-                         np.sinc(np.einsum("i,jk",f0,1+vdir)/np.pi)*np.exp(-1j*np.einsum("i,jk",f0,1+vdir)))
-
-        gammaW_plus    =    1/2 * (np.sinc(np.einsum("i,jk",f0,1-wdir)/np.pi)*np.exp(-1j*np.einsum("i,jk",f0,3+wdir)) + \
-                         np.sinc(np.einsum("i,jk",f0,1+wdir)/np.pi)*np.exp(-1j*np.einsum("i,jk",f0,1+wdir)))
-
-        gammaU_minus   =    1/2 * (np.sinc(np.einsum("i,jk",f0,1+udir)/np.pi)*np.exp(-1j*np.einsum("i,jk",f0,3-udir)) + \
-                         np.sinc(np.einsum("i,jk",f0,1-udir)/np.pi)*np.exp(-1j*np.einsum("i,jk",f0,1-udir)))
-
-        gammaV_minus   =    1/2 * (np.sinc(np.einsum("i,jk",f0,1+vdir)/np.pi)*np.exp(-1j*np.einsum("i,jk",f0,3-vdir)) + \
-                         np.sinc(np.einsum("i,jk",f0,1-vdir)/np.pi)*np.exp(-1j*np.einsum("i,jk",f0,1-vdir)))
-
-        gammaW_minus   =    1/2 * (np.sinc(np.einsum("i,jk",f0,1+wdir)/np.pi)*np.exp(-1j*np.einsum("i,jk",f0,3-wdir)) + \
-                         np.sinc(np.einsum("i,jk",f0,1-wdir)/np.pi)*np.exp(-1j*np.einsum("i,jk",f0,1-wdir)))
-
-        '''NB --    An attempt to directly adapt e.g. (u o u):e+ as implicit tensor calculations
->>>>>>> aff22998
-                    as opposed to the explicit forms we've previously used. '''
+
         mhat = np.array([np.sin(phi),-np.cos(phi),np.zeros(len(phi))])
         nhat = np.array([np.cos(phi)*ctheta,np.sin(phi)*ctheta,-np.sqrt(1-ctheta**2)])
 
@@ -497,7 +453,6 @@
 
 
         '''NB -- there remains the question of floating 1/2's'''
-<<<<<<< HEAD
         for ii in range(0, f0.size):
             
             # Calculate GW transfer function for the michelson channels
@@ -543,29 +498,7 @@
             R12[ii] = dOmega/(8*np.pi)*np.sum( np.conj(Fplus1)*Fplus2 + np.conj(Fcross1)*Fcross2)
             R13[ii] = dOmega/(8*np.pi)*np.sum( np.conj(Fplus1)*Fplus3 + np.conj(Fcross1)*Fcross3)
             R23[ii] = dOmega/(8*np.pi)*np.sum( np.conj(Fplus2)*Fplus3 + np.conj(Fcross2)*Fcross3)
-=======
-
-        ## Michelson Antenna Patterns
-        ## Gammas are (frequency x time x sky direction), Fplus/Fcross are (time x sky direction), exponent is (frequency x time x sky direction)
-        Fplus1 = 0.5*(Fplus_u*gammaU_plus - Fplus_v*gammaV_plus)*np.exp(-1j*np.einsum("i,jk",f0,udir+vdir)/np.sqrt(3))
-        Fplus2 = 0.5*(Fplus_w*gammaW_plus - Fplus_u*gammaU_minus)*np.exp(-1j*np.einsum("i,jk",f0,-udir+vdir)/np.sqrt(3))
-        Fplus3 = 0.5*(Fplus_v*gammaV_minus - Fplus_w*gammaW_minus)*np.exp(-1j*np.einsum("i,jk",f0,vdir+wdir)/np.sqrt(3))
-
-        Fcross1 = 0.5*(Fcross_u*gammaU_plus  - Fcross_v*gammaV_plus)*np.exp(-1j*np.einsum("i,jk",f0,udir+vdir)/np.sqrt(3))
-        Fcross2 = 0.5*(Fcross_w*gammaW_plus  - Fcross_u*gammaU_minus)*np.exp(-1j*np.einsum("i,jk",f0,-udir+vdir)/np.sqrt(3))
-        Fcross3 = 0.5*(Fcross_v*gammaV_minus - Fcross_w*gammaW_minus)*np.exp(-1j*np.einsum("i,jk",f0,vdir+wdir)/np.sqrt(3))
-
-        ## Detector response summed over polarization and integrated over sky direction
-        ## The travel time phases for the which are relevant for the cross-channel are
-        ## accounted for in the Fplus and Fcross expressions above.
-
-        R1  = dOmega/(8*np.pi)*np.sum( (np.absolute(Fplus1))**2 + (np.absolute(Fcross1))**2 , axis=2)
-        R2  = dOmega/(8*np.pi)*np.sum( (np.absolute(Fplus2))**2 + (np.absolute(Fcross2))**2 , axis=2)
-        R3  = dOmega/(8*np.pi)*np.sum( (np.absolute(Fplus3))**2 + (np.absolute(Fcross3))**2 , axis=2)
-        R12 = dOmega/(8*np.pi)*np.sum( np.conj(Fplus1)*Fplus2 + np.conj(Fcross1)*Fcross2 , axis=2)
-        R13 = dOmega/(8*np.pi)*np.sum( np.conj(Fplus1)*Fplus3 + np.conj(Fcross1)*Fcross3 , axis=2)
-        R23 = dOmega/(8*np.pi)*np.sum( np.conj(Fplus2)*Fplus3 + np.conj(Fcross2)*Fcross3 , axis=2)
->>>>>>> aff22998
+
 
         response_tess = np.array([ [R1, R12, R13] , [np.conj(R12), R2, R23], [np.conj(R13), np.conj(R23), R3] ])
 
