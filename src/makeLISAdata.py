--- conflicted
+++ resolved
@@ -1,4 +1,3 @@
-<<<<<<< HEAD
 import numpy as np
 import scipy.signal as sg
 from src.instrNoise import instrNoise
@@ -10,9 +9,9 @@
 import healpy as hp
 from astropy import units as u
 from astropy import coordinates as cc
+from astropy.coordinates import SkyCoord
 from math import pi
 import os
-
 import legwork as lw
 
 class LISAdata(geometry, sph_geometry, instrNoise, populations):
@@ -453,7 +452,7 @@
         ## Cholesky decomposition to get the "sigma" matrix
         H0 = 2.2*10**(-18) ## in SI units
         
-        if self.inj['injtype'] == 'dwd_fg':
+         if self.inj['injtype'] == 'dwd_fg' or 'dwd_sdg':
             if self.inj['fg_spectrum'] == 'truncated':
                 ## frequency cutoff based on Fig 1. of Breivik et al (2020)
                 fcutoff = 10**self.inj['log_fcut']
@@ -469,39 +468,39 @@
                 Omegaf = lowfilt*(10**self.inj['ln_omega0'])*(frange/(self.params['fref']))**self.inj['alpha'] + \
                          highfilt*Omega_cut*(frange/fcutoff)**self.inj['alpha2']
                 
-                plt.figure()
-                det_PSD = lw.psd.lisa_psd(frange*u.Hz,t_obs=self.params['dur']*u.s,confusion_noise=None)
-                plt.plot(frange,det_PSD,color='black',label='Detector PSD')
-                plt.plot(frange,Omegaf*(3/(4*frange**3))*(H0/np.pi)**2 ,color='slategray',alpha=0.5,label='Foreground')
-                plt.legend(loc='upper right')
-                plt.xscale('log')
-                plt.yscale('log')
-#                plt.ylim(1e-43,1e-31)
-                # plt.xlim(1e-4,1e-2)
-                plt.xlabel('Frquency [Hz]')
-                plt.ylabel('GW Power Spectral Density [Hz$^{-1}$]')
-                plt.savefig(self.params['out_dir'] + '/fg_bpl_test.png', dpi=150)
-                plt.close()
+#                 plt.figure()
+#                 det_PSD = lw.psd.lisa_psd(frange*u.Hz,t_obs=self.params['dur']*u.s,confusion_noise=None)
+#                 plt.plot(frange,det_PSD,color='black',label='Detector PSD')
+#                 plt.plot(frange,Omegaf*(3/(4*frange**3))*(H0/np.pi)**2 ,color='slategray',alpha=0.5,label='Foreground')
+#                 plt.legend(loc='upper right')
+#                 plt.xscale('log')
+#                 plt.yscale('log')
+# #                plt.ylim(1e-43,1e-31)
+#                 # plt.xlim(1e-4,1e-2)
+#                 plt.xlabel('Frquency [Hz]')
+#                 plt.ylabel('GW Power Spectral Density [Hz$^{-1}$]')
+#                 plt.savefig(self.params['out_dir'] + '/fg_bpl_test.png', dpi=150)
+#                 plt.close()
             elif self.inj['fg_spectrum'] == 'population':
                 print("Constructing foreground spectrum from DWD population...")
                 ## factor of two b/c (h_A,h_A*)~h^2~1/2 * S_A
                 ## additional factor of 2 b/c S_GW = 2 * S_A
                 Sgw = self.pop2spec(self.inj['popfile'],frange,self.params['dur']*u.s,names=self.inj['columns'])*4 
                 
-                plt.figure()
-                det_PSD = lw.psd.lisa_psd(frange*u.Hz,t_obs=self.params['dur']*u.s,confusion_noise=None,approximate_R=True)
-                response_lw = lw.psd.approximate_response_function(frange,fstar=1e-3)
-                plt.plot(frange,det_PSD,color='black',label='Detector PSD')
-                plt.plot(frange,response_lw*Sgw,color='slategray',alpha=0.5,label='Foreground')
-                plt.legend(loc='upper right')
-                plt.xscale('log')
-                plt.yscale('log')
-#                plt.ylim(1e-43,1e-31)
-                # plt.xlim(1e-4,1e-2)
-                plt.xlabel('Frquency [Hz]')
-                plt.ylabel('GW Power Spectral Density [Hz$^{-1}$]')
-                plt.savefig(self.params['out_dir'] + '/fg_test.png', dpi=150)
-                plt.close()
+#                 plt.figure()
+#                 det_PSD = lw.psd.lisa_psd(frange*u.Hz,t_obs=self.params['dur']*u.s,confusion_noise=None,approximate_R=True)
+#                 response_lw = lw.psd.approximate_response_function(frange,fstar=1e-3)
+#                 plt.plot(frange,det_PSD,color='black',label='Detector PSD')
+#                 plt.plot(frange,response_lw*Sgw,color='slategray',alpha=0.5,label='Foreground')
+#                 plt.legend(loc='upper right')
+#                 plt.xscale('log')
+#                 plt.yscale('log')
+# #                plt.ylim(1e-43,1e-31)
+#                 # plt.xlim(1e-4,1e-2)
+#                 plt.xlabel('Frquency [Hz]')
+#                 plt.ylabel('GW Power Spectral Density [Hz$^{-1}$]')
+#                 plt.savefig(self.params['out_dir'] + '/fg_test.png', dpi=150)
+#                 plt.close()
                 
             else:
                 raise TypeError('Unknown foreground model chosen. Supported models: powerlaw, broken_powerlaw, truncated, population.')
@@ -512,8 +511,21 @@
             Omegaf = (10**self.inj['ln_omega0'])*(frange/(self.params['fref']))**self.inj['alpha']
             # Spectrum of the SGWB
             Sgw = Omegaf*(3/(4*frange**3))*(H0/np.pi)**2
-
-        
+        
+#         ## added or statement for dwd_sdg -SMR
+#         if self.inj['injtype'] == 'dwd_fg' or 'dwd_sdg':
+#             if self.inj['fg_spectrum'] == 'truncated':
+#                 ## frequency cutoff based on Fig 1. of Breivik et al (2020)
+#                 fcutoff = self.inj['fcutoff']
+#                 fcut = (frange < fcutoff)*frange
+#                 Omegaf = (10**self.inj['ln_omega0'])*(fcut/(self.params['fref']))**self.inj['alpha']
+#             if self.inj['fg_spectrum'] == 'powerlaw':
+#                 Omegaf = (10**self.inj['ln_omega0'])*(frange/(self.params['fref']))**self.inj['alpha']
+#         else:
+#             Omegaf = (10**self.inj['ln_omega0'])*(frange/(self.params['fref']))**self.inj['alpha']
+
+#         # Spectrum of the SGWB
+#         Sgw = Omegaf*(3/(4*frange**3))*(H0/np.pi)**2
 
         ## the spectrum of the frequecy domain gaussian for ifft
         norms = np.sqrt(self.params['fs']*Sgw*N)/2
@@ -524,6 +536,15 @@
         ## the window for splicing
         splice_win = np.sin(np.pi * t_arr/N)
 
+        # deals with projection parameter to use in the hp.mollview functions below
+        if self.params['projection'] is None:
+            coord = 'E'
+        elif self.params['projection']=='G' or self.params['projection']=='C':
+            coord = ['E',self.params['projection']]
+        elif self.params['projection']=='E':
+            coord = self.params['projection']
+        else:  
+            raise TypeError('Invalid specification of projection, projection can be E, G, or C')
 
         ## Loop over splice segments
         for ii in range(nsplice):
@@ -559,7 +580,7 @@
                     Omegamap_inj = Omega_1mHz * skymap_inj
 
                     hp.graticule()
-                    hp.mollview(Omegamap_inj, title='Injected angular distribution map $\Omega (f = 1 mHz)$')
+                    hp.mollview(Omegamap_inj, coord=coord, title='Injected angular distribution map $\Omega (f = 1 mHz)$')
 
                     plt.savefig(self.params['out_dir'] + '/inj_skymap.png', dpi=150)
                     print('saving injected skymap at ' +  self.params['out_dir'] + '/inj_skymap.png')
@@ -569,7 +590,6 @@
 
                 ## move frequency to be the zeroth-axis, then cholesky decomp
                 L_cholesky = norms[:, None, None] *  np.linalg.cholesky(np.moveaxis(summ_response_mat[:, :, :, ii], -1, 0))
-
 
             elif self.inj['injtype'] == 'dwd_fg':
                 
@@ -678,992 +698,59 @@
                     
                 else:
                     raise TypeError("Unknown foreground injection type ('fg_type'). Can be 'breivik2020' or 'population'.")
+#             elif self.inj['injtype'] == 'dwd_fg':
+
+#                 if ii == 0:
+
+#                     ## need to set up a few things before doing the spherical harmonic inj
                     
-            ## generate standard normal complex data frist
-            z_norm = np.random.normal(size=(frange.size, 3)) + 1j * np.random.normal(size=(frange.size, 3))
-
-            ## The data in z_norm is rescaled into z_scale using L_cholesky
-            z_scale = np.einsum('ijk, ikl -> ijl', L_cholesky, z_norm[:, :, None])[:, :, 0]
-
-            ## The three channels : concatenate with norm at f = 0 to be zero
-            htilda1  = np.concatenate([ [0], z_scale[:, 0]])
-            htilda2  = np.concatenate([ [0], z_scale[:, 1]])
-            htilda3  = np.concatenate([ [0], z_scale[:, 2]])
-
-            plt.figure()
-            det_PSD = lw.psd.lisa_psd(frange*u.Hz,t_obs=self.params['dur']*u.s,confusion_noise=None,approximate_R=True)
-            Np, Na = 10**self.inj['log_Np'], 10**self.inj['log_Na']
-            C_noise = self.instr_noise_spectrum(frange,f0, Np, Na)
-            det_PSD_blip = C_noise[2, 2, :]/frange
-            plt.plot(frange,det_PSD,color='black',label='LW Detector PSD')
-            plt.plot(frange,det_PSD_blip,color='black',ls='--',label='BLIP Detector PSD')
-            plt.plot(frange,2*np.abs(htilda1[1:]*np.conjugate(htilda1[1:])),color='slategray',alpha=0.5,label='Foreground')
-            plt.plot(frange,det_PSD.value + 2*np.abs(htilda1[1:]*np.conjugate(htilda1[1:])),color='teal',alpha=0.5,label='Foreground + LW PSD')
-            plt.plot(frange,det_PSD_blip + 2*np.abs(htilda1[1:]*np.conjugate(htilda1[1:])),color='mediumorchid',alpha=0.5,label='Foreground + BLIP PSD')
-#            plt.plot(frange,np.sqrt(self.params['dur'])*np.abs(htilda1[1:]*np.conjugate(htilda1[1:])),
-#                     color='mediumorchid',alpha=0.5,label='Foreground x sqrt(t_obs)')
-            plt.legend(loc='upper right')
-            plt.xscale('log')
-            plt.yscale('log')
-            plt.ylim(1e-43,1e-33)
-            plt.xlim(5e-5,2e-2)
-            plt.xlabel('Frquency [Hz]')
-            plt.ylabel('PSD [1/Hz] ')
-            plt.savefig(self.params['out_dir'] + '/fg_test_inMLD_htilda_PSD.png', dpi=150)
-            plt.close()
+#                     ## generate skymap
+#                     DWD_FG_map, log_DWD_FG_map = self.generate_galactic_foreground(self.inj['rh'], self.inj['zh'])
+#                     ## convert to blms
+#                     DWD_FG_sph = self.sph_galactic_foreground(DWD_FG_map)
+#                     ## extract alms
+#                     self.alms_inj = self.blm_2_alm(DWD_FG_sph)
+
+#                     ## normalize
+#                     self.alms_inj = self.alms_inj/(self.alms_inj[0] * np.sqrt(4*np.pi))
+
+#                     ## extrct only the non-negative components
+#                     alms_non_neg = self.alms_inj[0:hp.Alm.getsize(self.almax)]
+
+#                     Omega_1mHz = 10**(self.inj['ln_omega0']) * (1e-3/25)**(self.inj['alpha'])
+
+#                     ## response matrix summed over Ylms
+#                     summ_response_mat = np.einsum('ijklm,m', response_mat, self.alms_inj)
+
+#                     # converts alm_inj into a healpix map to be plotted and saved
+#                     # Plot with twice the analysis nside for better resolution
+#                     skymap_inj = hp.alm2map(alms_non_neg, 2*self.params['nside'])
+
+#                     Omegamap_inj = Omega_1mHz * skymap_inj
+
+#                     hp.graticule()
+#                     hp.mollview(Omegamap_inj, coord=coord, title='Injected angular distribution map $\Omega (f = 1 mHz)$')
+                    
+#                     plt.savefig(self.params['out_dir'] + '/inj_skymap.png', dpi=150)
+#                     print('saving injected skymap at ' +  self.params['out_dir'] + '/inj_skymap.png')
+#                     plt.close()
+                    
+#                     hp.graticule()
+#                     hp.mollview(DWD_FG_map, coord=coord, title='Simulated DWD Foreground skymap')
+#                     plt.savefig(self.params['out_dir'] + '/pre_inj_skymap.png', dpi=150)
+#                     print('saving simulated skymap at ' +  self.params['out_dir'] + '/pre_inj_skymap.png')
+#                     plt.close()
+#                     hp.graticule()
+#                     hp.mollview(hp.alm2map(DWD_FG_sph, 2*self.params['nside']), coord=coord, title='Simulated DWD Foreground alm map')
+#                     plt.savefig(self.params['out_dir'] + '/pre_inj_almmap.png', dpi=150)
+#                     print('saving simulated skymap at ' +  self.params['out_dir'] + '/pre_inj_almmap.png')
+#                     plt.close()
+
+#                 ## move frequency to be the zeroth-axis, then cholesky decomp
+#                 L_cholesky = norms[:, None, None] *  np.linalg.cholesky(np.moveaxis(summ_response_mat[:, :, :, ii], -1, 0))
             
-            plt.figure()
-            det_PSD = lw.psd.lisa_psd(frange*u.Hz,t_obs=self.params['dur']*u.s,confusion_noise=None,approximate_R=True)
-            plt.plot(frange,np.sqrt(frange*u.Hz *det_PSD),color='black',label='LW Detector PSD')
-            plt.plot(frange,np.sqrt(frange*det_PSD_blip),color='black',ls='--',label='BLIP Detector PSD')
-            plt.plot(frange,2*frange*np.sqrt(np.abs(htilda1[1:]*np.conjugate(htilda1[1:]))),color='slategray',alpha=0.5,label='Foreground')
-            plt.plot(frange,np.sqrt(frange*u.Hz *det_PSD)+2*frange*np.sqrt(np.abs(htilda1[1:]*np.conjugate(htilda1[1:]))),color='teal',alpha=0.5,label='Foreground + PSD')
-            plt.plot(frange,np.sqrt(frange*det_PSD_blip)+2*frange*np.sqrt(np.abs(htilda1[1:]*np.conjugate(htilda1[1:]))),
-                     color='mediumorchid',alpha=0.5,label='Foreground + BLIP PSD')
-#            plt.plot(frange,np.sqrt(self.params['dur'])*np.abs(htilda1[1:]*np.conjugate(htilda1[1:])),
-#                     color='mediumorchid',alpha=0.5,label='Foreground x sqrt(t_obs)')
-#            plt.legend(loc='upper right')
-            plt.xscale('log')
-            plt.yscale('log')
-            plt.ylim(1e-25,1e-18)
-            plt.xlim(5e-5,2e-2)
-            plt.xlabel('Frquency [Hz]')
-            plt.ylabel('Characteristic Strain $h_c$ ')
-            plt.savefig(self.params['out_dir'] + '/fg_test_inMLD_htilda_hc.png', dpi=150)
-            plt.close()
-            np.savetxt(self.params['out_dir'] + '/fg_test_htilde.txt', [frange,np.abs(htilda1[1:]*np.conjugate(htilda1[1:]))])
-
-            if ii == 0:
-                # Take inverse fft to get time series data
-                h1 = splice_win * np.fft.irfft(htilda1, N)
-                h2 = splice_win * np.fft.irfft(htilda2, N)
-                h3 = splice_win * np.fft.irfft(htilda3, N)
-
-            else:
-
-                ## First append half-splice worth of zeros
-                h1 = np.append(h1, np.zeros(halfN))
-                h2 = np.append(h2, np.zeros(halfN))
-                h3 = np.append(h3, np.zeros(halfN))
-
-                ## Then add the new splice segment
-                h1[-N:] = h1[-N:] + splice_win * np.fft.irfft(htilda1, N)
-                h2[-N:] = h2[-N:] + splice_win * np.fft.irfft(htilda2, N)
-                h3[-N:] = h3[-N:] + splice_win * np.fft.irfft(htilda3, N)
-
-
-        ## remove the first half and the last half splice.
-        h1, h2, h3 = h1[halfN:-halfN], h2[halfN:-halfN], h3[halfN:-halfN]
-
-        tarr = self.params['tstart'] + tbreak +  np.arange(0, self.params['dur'], 1.0/self.params['fs'])
-
-        return h1, h2, h3, tarr
-
-
-
-    def add_sgwb_data_tshift(self, fs=0.25, dur=1e5):
-
-        '''
-        Wrapper function for generating stochastic data. The output are time domain data
-        in whatever TDI levels are chosen,  at the three vertices oft the constellation.
-
-        Returns
-        ---------
-
-        h1_gw, h2_gw, h3_gw : float
-            Time series stochastic data
-
-        '''
-
-        # --------------------- Generate Fake Data + Noise -----------------------------
-        print(" Adding sgwb signal ...")
-
-
-
-        dur  = 1.1*self.params['dur']
-        seglen =  self.params['seglen']
-
-        # speed of light
-        cspeed = 3e8 #m/s
-
-        delf  = 1.0/seglen
-        N, Nmid = int(self.params['fs']*seglen), int(0.5*self.params['fs']*seglen)
-
-        tmids = np.arange(0.5*seglen, dur, 0.5*seglen )
-
-        ## Get freqs
-        freqs = np.fft.rfftfreq(int(seglen*self.params['fs']), 1.0/self.params['fs'] )
-
-        freqs[0] = 1e-15
-        #Charactersitic frequency
-        fstar = cspeed/(2*np.pi*self.armlength)
-
-        # define f0 = f/2f*
-        f0 = freqs/(2*fstar)
-
-
-        fidx = np.logical_and(freqs >= self.params['fmin'], freqs <= self.params['fmax'])
-
-        H0 = 2.2*10**(-18) ## in SI units
-        Omegaf = (10**self.inj['ln_omega0'])*(freqs/(self.params['fref']))**self.inj['alpha']
-
-
-        # Spectrum of the SGWB
-        Sgw = Omegaf*(3/(4*freqs**3))*(H0/np.pi)**2
-        norms = np.sqrt(self.params['fs']*Sgw*N)/2
-        norms[0] = 0
-        h1, h2, h3 = np.array([]), np.array([]), np.array([])
-
-        sin_N, cos_N = np.sin(np.pi*np.arange(0, Nmid)/N), np.sin(np.pi*np.arange(Nmid, N)/N)
-
-        for ii in range(tmids.size):
-
-            R1, R2, R3 = self.add_astro_signal(f0)
-
-            htilda1 = norms*(R1[:,0] + R1[:,1])
-            htilda2 = norms*(R2[:,0] + R2[:,1])
-            htilda3 = norms*(R3[:,0] + R3[:,1])
-
-
-            # Take inverse fft to get time series data
-            ht1 = np.real(np.fft.irfft(htilda1, N))
-            ht2 = np.real(np.fft.irfft(htilda2, N))
-            ht3 = np.real(np.fft.irfft(htilda3, N))
-
-            if ii == 0:
-                h1, h2, h3 = np.append(h1, ht1), np.append(h2, ht2), np.append(h3, ht1)
-            else:
-
-                h1[-Nmid:] = h1[-Nmid:]*cos_N + ht1[0:Nmid]*sin_N
-                h2[-Nmid:] = h2[-Nmid:]*cos_N + ht2[0:Nmid]*sin_N
-                h3[-Nmid:] = h3[-Nmid:]*cos_N + ht3[0:Nmid]*sin_N
-
-                h1, h2, h3 = np.append(h1, ht1[Nmid:]), np.append(h2, ht2[Nmid:]), np.append(h3, ht1[Nmid:])
-
-        times = (1.0/self.params['fs'])*np.arange(0, h1.size)
-
-        return h1, h2, h3, times
-
-
-    
-    def generate_galactic_foreground(self, rh=2.9, zh=0.3):
-        '''
-        Generate a galactic white dwarf binary foreground modeled after Breivik et al. (2020), consisting of a bulge + disk.
-        rh is the radial scale height in kpc, zh is the vertical scale height in kpc. 
-        Thin disk has rh=2.9kpc, zh=0.3kpc; Thick disk has rh=3.31kpc, zh=0.9kpc. Defaults to thin disk. 
-        The distribution is azimuthally symmetric in the galactocentric frame.
-        Returns
-        ---------
-        DWD_FG_map : float
-            Healpy GW power skymap of the DWD galactic foreground.
-        log_DWD_FG_map : float
-            Healpy log GW power skymap. For plotting purposes.
-        
-        '''
-        ## set grid density
-        grid_fill = 200
-        ## create grid *in cartesian coordinates*
-        ## size of density grid gives enough padding around the galactic plane without becoming needlessly large
-        ## distances in kpc
-        gal_rad = 20
-        xs = np.linspace(-gal_rad,gal_rad,grid_fill)
-        ys = np.linspace(-gal_rad,gal_rad,grid_fill)
-        zs = np.linspace(-5,5,grid_fill)
-        x, y, z = np.meshgrid(xs,ys,zs)
-        r = np.sqrt(x**2 + y**2)
-        ## Calculate density distribution
-        rho_c = 1 # some fiducial central density (?? not sure what to use for this)
-        r_cut = 2.1 #kpc
-        r0 = 0.075 #kpc
-        alpha = 1.8
-        q = 0.5
-        disk_density = rho_c*np.exp(-r/rh)*np.exp(-np.abs(z)/zh) 
-        bulge_density = rho_c*(np.exp(-(r/r_cut)**2)/(1+np.sqrt(r**2 + (z/q)**2)/r0)**alpha)
-        DWD_density = disk_density + bulge_density
-        ## Use astropy.coordinates to transform from galactocentric frame to galactic (solar system barycenter) frame.
-        gc = cc.Galactocentric(x=x*u.kpc,y=y*u.kpc,z=z*u.kpc)
-        SSBc = gc.transform_to(cc.Galactic)
-        ## Calculate GW power
-        #DWD_strains = DWD_density*(np.array(SSBc.distance))**-1
-        DWD_powers = DWD_density*(np.array(SSBc.distance))**-2
-        ## Filter nearby grid points (cut out 2kpc sphere)
-        ## This is a temporary soln. Later, we will want to do something more subtle, sampling a DWD pop from
-        ## the density distribution and filtering out resolveable SNR>80 binaries
-        DWD_unresolved_powers = DWD_powers*(np.array(SSBc.distance) > 2)
-        ## Transform to healpix basis
-        ## resolution is 2x analysis resolution
-        pixels = hp.ang2pix(2*self.params['nside'],np.array(SSBc.l),np.array(SSBc.b),lonlat=True)
-        ## Create skymap
-        DWD_FG_mapG = np.zeros(hp.nside2npix(2*self.params['nside']))
-        ## Bin
-#        for i in range(DWD_FG_mapG.size):
-#            DWD_FG_mapG[i] = np.sum((pixels==i)*DWD_unresolved_powers)
-        ## updated faster binning
-        DWD_FG_mapG = np.bincount(pixels.flatten(),weights=DWD_unresolved_powers.flatten(),minlength=hp.nside2npix(2*self.params['nside']))
-        ## create logarithmic skymap for plotting purposes
-        log_DWD_FG_mapG = np.log10(DWD_FG_mapG + 10**-15 * (DWD_FG_mapG==0))
-        ## Transform into the ecliptic
-        rGE = hp.rotator.Rotator(coord=['G','E'])
-        DWD_FG_map = rGE.rotate_map_pixel(DWD_FG_mapG)
-        log_DWD_FG_map = rGE.rotate_map_pixel(log_DWD_FG_mapG)
-        
-        return DWD_FG_map, log_DWD_FG_map
-        
-    
-    def sph_galactic_foreground(self, DWD_FG_map):
-        '''
-        Transform the foreground produced in generate_galactic_foreground() into
-        b_lm spherical harmonic basis
-        
-        Returns
-        ---------
-        DWD_FG_sph : float
-            Spherical harmonic healpy expansion of the galactic foreground
-        '''
-        ## Take square root of powers
-        sqrt_map = np.sqrt(DWD_FG_map)
-        ## Generate blms of power (alms of sqrt(power))
-        DWD_FG_sph = hp.sphtfunc.map2alm(sqrt_map, lmax=self.blmax)
-
-        # Normalize        
-        DWD_FG_sph = DWD_FG_sph/(DWD_FG_sph[0] * np.sqrt(4*np.pi))
-
-        return DWD_FG_sph
-        
-
-    def read_data(self):
-
-        '''
-        Read mldc domain data from an ascii txt file. Since this was used primarily for
-        the MLDC, it assumes that the data is given in X,Y and Z channels.
-        Returns
-        ---------
-
-        h1, h2, h3 : float
-            Time series data for the three TDI channels
-
-
-        '''
-
-        hoft = np.loadtxt(self.params['datafile'])
-
-        fs_default = 1.0/(hoft[1, 0] - hoft[0, 0])
-
-        ## Read in the duration seconds of data + one segment of buffer
-        end_idx = int((self.params['dur'] + self.params['seglen'])*fs_default)
-
-        ## the mldc data is X,Y,Z tdi
-        times, h1, h2, h3 = hoft[0:end_idx, 0], hoft[0:end_idx, 1], hoft[0:end_idx, 2], hoft[0:end_idx, 3]
-
-        delt = times[1] - times[0]
-
-
-        ## Check if the requested sampel rate is consistant
-        if self.params['fs'] != 1.0/delt:
-            self.params['fs'] = 1.0/delt
-
-        return h1, h2, h3, times
-
-
-
-    def tser2fser(self, h1, h2, h3, timearray):
-
-        '''
-        Convert time domain data to fourier domain and return ffts. The convention is that the
-        the ffts are divided by the sampling frequency and corrected for windowing. A hann window
-        is applied by default when moving to the fourier domain. The ffts are also normalized so that
-        thier square gives the PSD.
-
-        Parameters
-        -----------
-        h1, h2, h3 : float
-            time series data for the three input channels
-
-        timearray : float
-            times corresponding to data in h1, h2, h3
-
-        Returns
-        ---------
-
-        r1, r2, r3 : float
-            frequency series data for the three input channels
-
-        fdata : float
-            Reference frequency series
-
-        tsegstart : float
-            Segmented time array giving segment start points
-
-        tsegmid : float
-            Segmented time array giving segment midpoints
-
-
-        '''
-
-        print ("Calculating fourier spectra... ")
-
-        #data = np.concatenate((timearray[:, None], h1[:, None], h2[:, None], h3[:, None]),axis=1 )
-        #np.savetxt('owndata_2e7_xyz.txt', data)
-
-        # Number of segmants
-        nsegs = int(np.floor(self.params['dur']/self.params['seglen'])) -1
-
-        Nperseg=int(self.params['fs']*self.params['seglen'])
-
-        '''
-        # Apply a cascading low pass filter
-        b, a = sg.butter(2, 0.4*self.params['fs']/(self.params['fs']/2),\
-                btype='lowpass', output='ba')
-        #sos = sg.zpk2sos(zz, pp, kk)
-
-        for ii in range(8):
-            print('low pass filtering ...')
-            h1 = sg.filtfilt(b, a, h1)
-            h2 = sg.filtfilt(b, a, h2)
-            h3 = sg.filtfilt(b, a, h3)
-        '''
-
-        fftfreqs = np.fft.rfftfreq(Nperseg, 1.0/self.params['fs'])
-
-
-        # Map of spectrum
-        r1 = np.zeros((fftfreqs.size, nsegs), dtype='complex')
-        r2 = np.zeros((fftfreqs.size, nsegs), dtype='complex')
-        r3 = np.zeros((fftfreqs.size, nsegs), dtype='complex')
-
-
-        # Hann Window
-        hwin = np.hanning(Nperseg)
-        win_fact = np.mean(hwin**2)
-
-
-        zpad = np.zeros(Nperseg)
-
-        ## Initiate time segment arrays
-        tsegstart = np.zeros(nsegs)
-        tsegmid = np.zeros(nsegs)
-
-        # We will use 50% overlapping segments
-        for ii in range(0, nsegs):
-
-            idxmin = int(ii*Nperseg)
-            idxmax = idxmin + Nperseg
-            idxmid = idxmin + int(Nperseg/2)
-            if hwin.size != h1[idxmin:idxmax].size:
-                import pdb; pdb.set_trace()
-
-            r1[:, ii] =   np.fft.rfft(hwin*h1[idxmin:idxmax], axis=0)
-            r2[:, ii] =   np.fft.rfft(hwin*h2[idxmin:idxmax], axis=0)
-            r3[:, ii] =   np.fft.rfft(hwin*h3[idxmin:idxmax], axis=0)
-
-
-            ## There's probably a more pythonic way of doing this, but it'll work for now.
-            tsegstart[ii] = timearray[idxmin]
-            tsegmid[ii] = timearray[idxmid]
-
-        # "Cut" to desired frequencies
-        idx = np.logical_and(fftfreqs >=  self.params['fmin'] , fftfreqs <=  self.params['fmax'])
-
-        # Output arrays
-        fdata = fftfreqs[idx]
-
-
-        # Get desired frequencies only
-        # We want to normalize ffts so thier square give the psd
-        # win_fact is to adjust for hann windowing, sqrt(2) for single sided
-        r1 = np.sqrt(2/win_fact)*r1[idx, :]/(self.params['fs']*np.sqrt(self.params['seglen']))
-        r2 = np.sqrt(2/win_fact)*r2[idx, :]/(self.params['fs']*np.sqrt(self.params['seglen']))
-        r3 = np.sqrt(2/win_fact)*r3[idx, :]/(self.params['fs']*np.sqrt(self.params['seglen']))
-
-
-        np.savez(self.params['out_dir'] + '/' +self.params['input_spectrum'], r1=r1, r2=r2, r3=r3, fdata=fdata)
-
-        return r1, r2, r3, fdata, tsegstart, tsegmid
-
-=======
-import numpy as np
-import scipy.signal as sg
-from src.instrNoise import instrNoise
-from src.geometry import geometry
-from src.sph_geometry import sph_geometry
-from scipy.interpolate import interp1d as intrp
-import matplotlib.pyplot as plt
-import healpy as hp
-from astropy import units as u
-from astropy import coordinates as cc
-from astropy.coordinates import SkyCoord
-from math import pi
-import os
-
-class LISAdata(geometry, sph_geometry, instrNoise):
-
-    '''
-    Class for lisa data. Includes methods for generation of gaussian instrumental noise, and generation
-    of isotropic stochastic background. Any eventually signal models should be added as methods here. This
-    has the Antennapatterns class as a super class.
-    '''
-
-    def __init__(self, params, inj):
-        self.params = params
-        self.inj = inj
-        self.armlength = 2.5e9 ## armlength in meters
-        geometry.__init__(self)
-        sph_geometry.__init__(self)
-
-
-    ## Method for reading frequency domain spectral data if given in an npz file
-    def read_spectrum(self):
-
-        '''
-        Read an input frequency domain data file. Returns the fourier transform of the data from the three channels and an array of reference frequencyes
-
-        Returns
-        ---------
-
-        rA, rE, rT, fdata   :   float
-
-        '''
-
-        if os.path.isfile(self.params['input_spectrum']) and not self.params['doPreProc']:
-            print("loading freq domain data from input file")
-
-            data = np.load(self.params['out_dir'] + '/' +self.params['input_spectrum'])
-            r1    = data['r1']
-            r2    = data['r2']
-            r3    = data['r3']
-            fdata = data['fdata']
-
-            return r1, r2, r3, fdata
-
-
-    def gaussianData(self, Sh,freqs, fs=1, dur=1e5):
-
-        '''
-        Script for generation time series noise drawn from a gaussian process of a given spectral density.  Adapted from gaussian_noise.m from stamp
-
-        Parameters
-        -----------
-
-        Sh : (float)
-            A frequency array with the desired power spectral density
-        freqs : (float)
-            An array with corresponding frequencies to Sh
-
-        fs : (float)
-            SampleRate in Hz
-
-        dur : (int)
-            Duration in seconds
-
-
-        Returns
-        ---------
-
-        ht : float
-        Array with time series data of duration, dur with the prescribed spectrum Sh
-
-
-        '''
-
-        # Number of data points in the time series
-        N = int(fs*dur)
-
-        # prepare for FFT
-        if  np.mod(N,2)== 0 :
-            numFreqs = int(N/2 - 1)
-        else:
-            numFreqs = int((N-1)/2)
-
-        # We will make an array of the desired frequencies
-        delF = 1/dur
-        fmin = 0
-        fmax = np.around(dur*fs/2)/dur
-        delF = 1/dur
-
-        # The output frequency series
-        fout = np.linspace(fmin, fmax, numFreqs)
-
-        # Interpolate to the desired frequencies
-        norms = np.interp(fout, freqs, Sh)
-
-        # Amplitude for for ifft
-        norms = np.sqrt(norms*fs*N)/2.0
-
-        # Normally distributed in frequency space
-        re1 = norms*np.random.normal(size=fout.size)
-        im1 = norms*np.random.normal(size=fout.size)
-
-        htilda = re1 + 1j*im1
-
-        if np.mod(N, 2) == 0:
-            htilda = np.concatenate((np.zeros(1), htilda,np.zeros(1), np.flipud(np.conjugate(htilda))))
-        else:
-            htilda = np.concatenate((np.zeros(1),htilda, np.conjugate(np.flipud(htilda))))
-
-        # Take inverse fft to get time series data
-        ht = np.real(np.fft.ifft(htilda, N))
-
-        return ht
-
-    def freqdomain_gaussianData(self, Sh,freqs, fs=1, dur=1e5):
-
-        '''
-        Script to generate freq Domain gaussian data of a given spectral density.
-
-        Parameters
-        -----------
-
-        Sh : (float)
-            A frequency array with the desired power spectral density
-        freqs : (float)
-            An array with corresponding frequencies to Sh
-
-        fs : (float)
-            SampleRate in Hz
-
-        dur : (int)
-            Duration in seconds
-
-
-        Returns
-        ---------
-
-        ht : float
-        frequency domain gaussian.
-        '''
-
-        # Number of data points in the time series
-        N = int(fs*dur)
-
-        # prepare for FFT
-        if  np.mod(N,2)== 0 :
-            numFreqs = N/2 - 1;
-        else:
-            numFreqs = (N-1)/2;
-
-        # We will make an array of the desired frequencies
-        delF = 1/dur
-        fmin = 1/dur
-        fmax = np.around(dur*fs/2)/dur
-        delF = 1/dur
-
-        # The output frequency series
-        fout = np.linspace(fmin, fmax, numFreqs)
-
-        # Interpolate to the desired frequencies
-        norms = np.interp(fout, freqs, Sh)
-
-        # Amplitude for for ifft
-        norms = np.sqrt(norms*fs*N)/2.0
-
-        # Normally distributed in frequency space
-        re1 = norms*np.random.normal(size=fout.size)
-        im1 = norms*np.random.normal(size=fout.size)
-
-        htilda = re1 + 1j*im1
-
-
-        return htilda, fout
-
-
-    def gen_michelson_noise(self):
-
-        '''
-        Generate interferometric michelson (time-domain) noise, using freqDomain.fundamental_noise_spectrum
-
-        Returns
-        ---------
-        h1, h2, h3 : float
-            Time series data for the three michelson channels
-        '''
-
-        # --------------------- Generate Fake Noise -----------------------------
-        print("Simulating instrumental noise ...")
-
-       # speed of light
-        cspeed = 3e8 #m/s
-        delf  = 1.0/self.params['dur']
-        frange = np.arange(self.params['fmin'], self.params['fmax'], delf) # in Hz
-        fstar = 3e8/(2*np.pi*self.armlength)
-        f0 = frange/(2*fstar)
-
-        Sp, Sa = self.fundamental_noise_spectrum(frange, Np=10**self.inj['log_Np'], Na=10**self.inj['log_Na'])
-
-        # Generate data
-        np12 = self.gaussianData(Sp, frange, self.params['fs'], 1.1*self.params['dur'])
-        np21 = self.gaussianData(Sp, frange, self.params['fs'], 1.1*self.params['dur'])
-        np13 = self.gaussianData(Sp, frange, self.params['fs'], 1.1*self.params['dur'])
-        np31 = self.gaussianData(Sp, frange, self.params['fs'], 1.1*self.params['dur'])
-        np23 = self.gaussianData(Sp, frange, self.params['fs'], 1.1*self.params['dur'])
-        np32 = self.gaussianData(Sp, frange, self.params['fs'], 1.1*self.params['dur'])
-
-        na12 = self.gaussianData(Sa, frange, self.params['fs'], 1.1*self.params['dur'])
-        na21 = self.gaussianData(Sa, frange, self.params['fs'], 1.1*self.params['dur'])
-        na13 = self.gaussianData(Sa, frange, self.params['fs'], 1.1*self.params['dur'])
-        na31 = self.gaussianData(Sa, frange, self.params['fs'], 1.1*self.params['dur'])
-        na23 = self.gaussianData(Sa, frange, self.params['fs'], 1.1*self.params['dur'])
-        na32 = self.gaussianData(Sa, frange, self.params['fs'], 1.1*self.params['dur'])
-
-        # time array and time shift array
-        tarr =  np.arange(0, 1.1*self.params['dur'], 1.0/self.params['fs'])
-        tarr = tarr[0:np12.size]
-        delt = tarr[2] - tarr[1]
-
-        # We start with assuming a padding of 20 seconds on the beginning for the
-        # Michelson channels
-        ## Using up ten seconds here.
-        ten_idx = int(self.params['fs']*10)
-
-        # To implement TDI we need time shifts of multiples of L.
-        tlag  = self.armlength/cspeed
-
-        ## One way dopper channels for each arms. Using up seconds of the pad here for doing tlag
-        f21 = intrp(tarr, na21, kind='cubic', fill_value='extrapolate')
-        f12 = intrp(tarr, na12, kind='cubic', fill_value='extrapolate')
-        f32 = intrp(tarr, na32, kind='cubic', fill_value='extrapolate')
-        f23 = intrp(tarr, na23, kind='cubic', fill_value='extrapolate')
-        f13 = intrp(tarr, na13, kind='cubic', fill_value='extrapolate')
-        f31 = intrp(tarr, na31, kind='cubic', fill_value='extrapolate')
-
-        h12  = np12[ten_idx:] - na12[ten_idx:] + f21(tarr[ten_idx:]-tlag)
-        h21  = np21[ten_idx:] + na21[ten_idx:] - f12(tarr[ten_idx:]-tlag)
-
-        h23  = np23[ten_idx:] - na23[ten_idx:] + f32(tarr[ten_idx:]-tlag)
-        h32  = np32[ten_idx:] + na32[ten_idx:] - f23(tarr[ten_idx:]-tlag)
-
-        h31  = np31[ten_idx:] - na31[ten_idx:] + f13(tarr[ten_idx:]-tlag)
-        h13  = np13[ten_idx:] + na13[ten_idx:] - f31(tarr[ten_idx:]-tlag)
-
-        ## reduce tarr
-        tarr = tarr[ten_idx:]
-
-        # The Michelson channels, formed from the doppler channels. Using the other
-        # ten seconds here
-
-        f12 = intrp(tarr, h12, kind='cubic', fill_value='extrapolate')
-        f13 = intrp(tarr, h13, kind='cubic', fill_value='extrapolate')
-        f23 = intrp(tarr, h23, kind='cubic', fill_value='extrapolate')
-        f21 = intrp(tarr, h21, kind='cubic', fill_value='extrapolate')
-        f31 = intrp(tarr, h31, kind='cubic', fill_value='extrapolate')
-        f32 = intrp(tarr, h32, kind='cubic', fill_value='extrapolate')
-
-
-        h1 = f12(tarr[ten_idx:]-tlag) + h21[ten_idx:] - \
-                f13(tarr[ten_idx:]-tlag)  - h31[ten_idx:]
-
-        h2 = f23(tarr[ten_idx:]-tlag) + h32[ten_idx:] - \
-                f21(tarr[ten_idx:]-tlag)  - h12[ten_idx:]
-
-        h3 = f31(tarr[ten_idx:]-tlag)  + h13[ten_idx:] - \
-                f32(tarr[ten_idx:]-tlag)  - h23[ten_idx:]
-
-
-        '''
-        Older way of doing time shifts is commented out here. Interp doesn't work since it
-        creates correlated samples, but I leave it here for reference. - Sharan
-
-        h1 = np.interp(tshift, tarr, h12, left=h12[0]) + h21 -\
-        np.interp(tshift, tarr, h13, left=h13[0]) - h31
-
-        h2 = np.interp(tshift, tarr, h23, left=h23[0]) + h32 -\
-        np.interp(tshift, tarr, h21, left=h21[0]) - h12
-
-        h3 = np.interp(tshift, tarr, h31, left=h31[0]) + h13 -\
-        np.interp(tshift, tarr, h32, left=h32[0]) - h23
-        '''
-
-        return tarr[ten_idx:], h1, h2, h3
-
-
-
-    def gen_xyz_noise(self):
-
-        '''
-        Generate interferometric A, E and T channel TDI (time-domain) noise, using freqDomain.fundamental_noise_spectrum
-
-        Returns
-        ---------
-
-        h1_noi, h2_noi, h3_noi : float
-            Time series data for the three TDI channels
-
-        '''
-
-        '''
-
-        '''
-        cspeed = 3e8 #m/s
-
-        # michelson channels
-        tarr, hm1, hm2, hm3 = self.gen_michelson_noise()
-
-        ## Using up ten seconds here.
-        ten_idx = int(self.params['fs']*10)
-
-        # Introduce time series
-        tshift = 2*self.armlength/cspeed
-
-        f1 = intrp(tarr, hm1, kind='cubic', fill_value='extrapolate')
-        f2 = intrp(tarr, hm2, kind='cubic', fill_value='extrapolate')
-        f3 = intrp(tarr, hm3, kind='cubic', fill_value='extrapolate')
-
-
-        hX = hm1[ten_idx:] - f1(tarr[ten_idx:] - tshift)
-        hY = hm2[ten_idx:] - f2(tarr[ten_idx:] - tshift)
-        hZ = hm3[ten_idx:] - f3(tarr[ten_idx:] - tshift)
-
-        return tarr[ten_idx:], hX, hY, hZ
-
-
-
-    def gen_aet_noise(self):
-
-        '''
-        Generate interferometric A, E and T channel TDI (time-domain) noise, using freqDomain.fundamental_noise_spectrum
-
-        Returns
-        ---------
-        h1_noi, h2_noi, h3_noi : float
-            Time series data for the three TDI channels
-
-        '''
-
-        cspeed = 3e8 #m/s
-
-        # michelson channels
-        tarr, hX, hY, hZ = self.gen_xyz_noise()
-
-        h1_noi = (1.0/3.0)*(2*hX - hY - hZ)
-        h2_noi = (1.0/np.sqrt(3.0))*(hZ - hY)
-        h3_noi = (1.0/3.0)*(hX + hY + hZ)
-
-        return tarr, h1_noi, h2_noi, h3_noi
-
-
-    def gen_noise_cov(self):
-
-        '''
-        Generate interferometric (time-domain) noise, using a frequency domain covariance
-        spectrum matrix rather than time delays in time domain.
-        ---------
-
-        h1_noi, h2_noi, h3_noi : float
-            Time series data for the three TDI channels
-        '''
-
-        cspeed = 3e8 #m/s
-        delf  = 1.0/self.params['dur']
-        fstar = 3e8/(2*np.pi*self.armlength)
-        N = int(self.params['fs']*self.params['dur'])
-
-        frange = np.fft.rfftfreq(N, 1.0/self.params['fs'])[1:]
-        frange = frange[frange <= self.params['fmax']]
-        frange = frange[frange >= self.params['fmin']]
-
-        f0 = frange/(2*fstar)
-
-        #Sp, Sa = self.fundamental_noise_spectrum(frange, Np=10**self.inj['log_Np'], Na=10**self.inj['log_Na'])
-
-        C_xyz = self.xyz_noise_spectrum(frange, f0, Np=10**self.inj['log_Np'], Na=10**self.inj['log_Na'])
-
-        ## Cholesky decomposition to get the "sigma" matrix
-        L_cholesky = np.sqrt(self.params['fs'] * N/4.0) *  np.linalg.cholesky(np.moveaxis(C_xyz, -1, 0))
-
-        #for ii in range(C_xyz.shape[-1]):
-        #    np.linalg.cholesky(C_xyz[:, :, ii])
-        #    print(str(ii) + '/' + str(C_xyz.shape[-1]))
-
-        ## generate standard normal complex data frist
-        z_norm = np.random.normal(size=(3, frange.size)) + 1j * np.random.normal(size=(3, frange.size))
-
-        ## initialize a new scaled array. The data in z_norm will be rescaled into z_scale
-        z_scale = np.zeros(z_norm.shape, dtype='complex')
-
-        for ii in range(frange.size):
-            z_scale[:, ii] = np.matmul(L_cholesky[ii, :, :], z_norm[:, ii])
-
-
-        ## The three channels : concatenate with norm at f = 0 to be zero
-        htilda1  = np.concatenate([ [0], z_scale[0, :]])
-        htilda2  = np.concatenate([ [0], z_scale[1, :]])
-        htilda3  = np.concatenate([ [0], z_scale[2, :]])
-
-
-        # Take inverse fft to get time series data
-        h1 = np.fft.irfft(htilda1, N)
-        h2 = np.fft.irfft(htilda2, N)
-        h3 = np.fft.irfft(htilda3, N)
-
-        tarr =  np.arange(0, self.params['dur'], 1.0/self.params['fs'])
-
-
-        return tarr, h1, h2, h3
-
-    def add_sgwb_data(self, tbreak = 0.0):
-
-        cspeed = 3e8 #m/s
-
-        ## define the splice segment duration
-        tsplice = 1e4
-        delf  = 1.0/tsplice
-
-        ## the segments to be splices are half-overlapping
-        nsplice = 2*int(self.params['dur']/tsplice) + 1
-
-        ## arrays of segmnent start and mid times
-        #tmids = (tsplice/2.0) * np.arange(nsplice) + (tsplice/2.0)
-
-        ## arrays of segmnent start and mid times
-        tmids = self.params['tstart'] + tbreak +  (tsplice/2.0) * np.arange(nsplice) + (tsplice/2.0)
-
-        ## Number of time-domain points in a splice segment
-        N = int(self.params['fs']*tsplice)
-        halfN = int(0.5*N)
-
-        ## leave out f = 0
-        frange = np.fft.rfftfreq(N, 1.0/self.params['fs'])[1:]
-
-        ## the charecteristic frequency of LISA, and the scaled frequency array
-        fstar = 3e8/(2*np.pi*self.armlength)
-        f0 = frange/(2*fstar)
-
-        ## Response matrix : shape (3 x 3 x freq x time) if isotropic
-        response_mat = self.add_astro_signal(f0, tmids)
-
-        ## Cholesky decomposition to get the "sigma" matrix
-        H0 = 2.2*10**(-18) ## in SI units
-        
-        ## added or statement for dwd_sdg -SMR
-        if self.inj['injtype'] == 'dwd_fg' or 'dwd_sdg':
-            if self.inj['fg_spectrum'] == 'truncated':
-                ## frequency cutoff based on Fig 1. of Breivik et al (2020)
-                fcutoff = self.inj['fcutoff']
-                fcut = (frange < fcutoff)*frange
-                Omegaf = (10**self.inj['ln_omega0'])*(fcut/(self.params['fref']))**self.inj['alpha']
-            if self.inj['fg_spectrum'] == 'powerlaw':
-                Omegaf = (10**self.inj['ln_omega0'])*(frange/(self.params['fref']))**self.inj['alpha']
-        else:
-            Omegaf = (10**self.inj['ln_omega0'])*(frange/(self.params['fref']))**self.inj['alpha']
-
-        # Spectrum of the SGWB
-        Sgw = Omegaf*(3/(4*frange**3))*(H0/np.pi)**2
-
-        ## the spectrum of the frequecy domain gaussian for ifft
-        norms = np.sqrt(self.params['fs']*Sgw*N)/2
-
-        ## index array for one segment
-        t_arr = np.arange(N)
-
-        ## the window for splicing
-        splice_win = np.sin(np.pi * t_arr/N)
-
-        # deals with projection parameter to use in the hp.mollview functions below
-        if self.params['projection'] is None:
-            coord = 'E'
-        elif self.params['projection']=='G' or self.params['projection']=='C':
-            coord = ['E',self.params['projection']]
-        elif self.params['projection']=='E':
-            coord = self.params['projection']
-        else:  
-            raise TypeError('Invalid specification of projection, projection can be E, G, or C')
-
-        ## Loop over splice segments
-        for ii in range(nsplice):
-
-            if self.inj['injtype'] == 'isgwb':
-                ## move frequency to be the zeroth-axis, then cholesky decomp
-                L_cholesky = norms[:, None, None] *  np.linalg.cholesky(np.moveaxis(response_mat[:, :, :, ii], -1, 0))
-
-            elif self.inj['injtype'] == 'sph_sgwb':
-
-                if ii == 0:
-
-                    ## need to set up a few things before doing the spherical harmonic inj
-
-                    ## extract alms
-                    self.alms_inj = self.blm_2_alm(self.inj['blms'])
-
-                    ## normalize
-                    self.alms_inj = self.alms_inj/(self.alms_inj[0] * np.sqrt(4*np.pi))
-
-                    ## extrct only the non-negative components
-                    alms_non_neg = self.alms_inj[0:hp.Alm.getsize(self.almax)]
-
-                    Omega_1mHz = 10**(self.inj['ln_omega0']) * (1e-3/25)**(self.inj['alpha'])
-
-                    ## response matrix summed over Ylms
-                    summ_response_mat = np.einsum('ijklm,m', response_mat, alms_inj)
-
-                    # converts alm_inj into a healpix max to be plotted and saved
-                    # Plot with twice the analysis nside for better resolution
-                    skymap_inj = hp.alm2map(alms_non_neg, 2*self.params['nside'])
-
-                    Omegamap_inj = Omega_1mHz * skymap_inj
-
-                    hp.graticule()
-                    hp.mollview(Omegamap_inj, coord=coord, title='Injected angular distribution map $\Omega (f = 1 mHz)$')
-
-                    plt.savefig(self.params['out_dir'] + '/inj_skymap.png', dpi=150)
-                    print('saving injected skymap at ' +  self.params['out_dir'] + '/inj_skymap.png')
-                    plt.close()
-                    
-                
-
-                ## move frequency to be the zeroth-axis, then cholesky decomp
-                L_cholesky = norms[:, None, None] *  np.linalg.cholesky(np.moveaxis(summ_response_mat[:, :, :, ii], -1, 0))
-
-
-            elif self.inj['injtype'] == 'dwd_fg':
-
-                if ii == 0:
-
-                    ## need to set up a few things before doing the spherical harmonic inj
-                    
-                    ## generate skymap
-                    DWD_FG_map, log_DWD_FG_map = self.generate_galactic_foreground(self.inj['rh'], self.inj['zh'])
-                    ## convert to blms
-                    DWD_FG_sph = self.sph_galactic_foreground(DWD_FG_map)
-                    ## extract alms
-                    self.alms_inj = self.blm_2_alm(DWD_FG_sph)
-
-                    ## normalize
-                    self.alms_inj = self.alms_inj/(self.alms_inj[0] * np.sqrt(4*np.pi))
-
-                    ## extrct only the non-negative components
-                    alms_non_neg = self.alms_inj[0:hp.Alm.getsize(self.almax)]
-
-                    Omega_1mHz = 10**(self.inj['ln_omega0']) * (1e-3/25)**(self.inj['alpha'])
-
-                    ## response matrix summed over Ylms
-                    summ_response_mat = np.einsum('ijklm,m', response_mat, self.alms_inj)
-
-                    # converts alm_inj into a healpix map to be plotted and saved
-                    # Plot with twice the analysis nside for better resolution
-                    skymap_inj = hp.alm2map(alms_non_neg, 2*self.params['nside'])
-
-                    Omegamap_inj = Omega_1mHz * skymap_inj
-
-                    hp.graticule()
-                    hp.mollview(Omegamap_inj, coord=coord, title='Injected angular distribution map $\Omega (f = 1 mHz)$')
-                    
-                    plt.savefig(self.params['out_dir'] + '/inj_skymap.png', dpi=150)
-                    print('saving injected skymap at ' +  self.params['out_dir'] + '/inj_skymap.png')
-                    plt.close()
-                    
-                    hp.graticule()
-                    hp.mollview(DWD_FG_map, coord=coord, title='Simulated DWD Foreground skymap')
-                    plt.savefig(self.params['out_dir'] + '/pre_inj_skymap.png', dpi=150)
-                    print('saving simulated skymap at ' +  self.params['out_dir'] + '/pre_inj_skymap.png')
-                    plt.close()
-                    hp.graticule()
-                    hp.mollview(hp.alm2map(DWD_FG_sph, 2*self.params['nside']), coord=coord, title='Simulated DWD Foreground alm map')
-                    plt.savefig(self.params['out_dir'] + '/pre_inj_almmap.png', dpi=150)
-                    print('saving simulated skymap at ' +  self.params['out_dir'] + '/pre_inj_almmap.png')
-                    plt.close()
-
-                ## move frequency to be the zeroth-axis, then cholesky decomp
-                L_cholesky = norms[:, None, None] *  np.linalg.cholesky(np.moveaxis(summ_response_mat[:, :, :, ii], -1, 0))
-                
+
+            
             ## adding elif statement for dwd_sdg. Copied dwd_fg from above -SMR
             elif self.inj['injtype'] == 'dwd_sdg':
 
@@ -2262,7 +1349,4 @@
         log_DWD_FG_map = rGE.rotate_map_pixel(log_DWD_FG_mapG)
         
         ## returning healpix skymaps
-        return DWD_FG_map, log_DWD_FG_map
-
-
->>>>>>> d9219cc4
+        return DWD_FG_map, log_DWD_FG_map