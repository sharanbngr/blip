--- conflicted
+++ resolved
@@ -179,127 +179,7 @@
         RTcross = (1/3)*np.sin(2*f0)*(R1cross + R3cross + R2cross)
 
         return RAplus, RAcross, REplus, REcross, RTplus, RTcross
-<<<<<<< HEAD
-
-#    def isgwb_mich_strain_response(self, f0):
-#
-#        '''
-#        Calculate the detector transfer function functions to an isotropic SGWB non-polarized using basic michelson
-#        channels. Note that since this is the response to an isotropic background, the response function is integrated
-#        over sky direction and averaged over polarozation. The angular integral is a linear and rectangular in the
-#        cos(theta) and phi space.  Note also that f0 is (pi*L*f)/c and is input as an array. The response function is given
-#        for the strain of the signal rather than the power
-#
-#        
-#
-#        Parameters
-#        -----------
-#
-#        f0   : float
-#            A numpy array of scaled frequencies (see above for def)
-#
-#    
-#
-#        Returns
-#        ---------
-#
-#        R1, R2 and R3   :   float
-#            Antenna Patterns for the given sky direction for the three channels, integrated over sky direction and averaged over polarization.
-#        '''
-#
-#        tt = np.linspace(-1, 1, 200)
-#        pp = np.linspace(0, 2*np.pi, 200, endpoint=False)
-#
-#        [ct, phi] = np.meshgrid(tt,pp)
-#        dct = ct[0, 1] - ct[0,0]
-#        dphi = phi[1,0] - phi[0,0]
-#
-#        ## udir is just u.r, where r is the directional vector
-#        udir = np.sqrt(1-ct**2) * np.sin(phi + np.pi/6)
-#        vdir = np.sqrt(1-ct**2) * np.sin(phi - np.pi/6)
-#        wdir = vdir - udir
-#
-#        # Initlize arrays for the detector reponse
-#        R1 = np.zeros((f0.size, 2), dtype='complex')
-#        R2 = np.zeros((f0.size, 2), dtype='complex')
-#        R3 = np.zeros((f0.size, 2), dtype='complex')
-#
-#        # Calculate the detector response for each frequency
-#        for ii in range(0, f0.size):
-#
-#            # Calculate GW transfer function for the michelson channels
-#            gammaU_plus    =    1/2 * (np.sinc((f0[ii])*(1 - udir)/np.pi)*np.exp(-1j*f0[ii]*(3+udir)) + \
-#                             np.sinc((f0[ii])*(1 + udir)/np.pi)*np.exp(-1j*f0[ii]*(1+udir)))
-#
-#            gammaV_plus    =    1/2 * (np.sinc((f0[ii])*(1 - vdir)/np.pi)*np.exp(-1j*f0[ii]*(3+vdir)) + \
-#                             np.sinc((f0[ii])*(1 + vdir)/np.pi)*np.exp(-1j*f0[ii]*(1+vdir)))
-#
-#            gammaW_plus    =    1/2 * (np.sinc((f0[ii])*(1 - wdir)/np.pi)*np.exp(-1j*f0[ii]*(3+wdir)) + \
-#                             np.sinc((f0[ii])*(1 + wdir)/np.pi)*np.exp(-1j*f0[ii]*(1+wdir)))
-#            
-#            
-#            # Calculate GW transfer function for the michelson channels
-#            gammaU_minus    =    1/2 * (np.sinc((f0[ii])*(1 + udir)/np.pi)*np.exp(-1j*f0[ii]*(3 - udir)) + \
-#                             np.sinc((f0[ii])*(1 - udir)/np.pi)*np.exp(-1j*f0[ii]*(1 - udir)))
-#
-#            gammaV_minus    =    1/2 * (np.sinc((f0[ii])*(1 + vdir)/np.pi)*np.exp(-1j*f0[ii]*(3 - vdir)) + \
-#                             np.sinc((f0[ii])*(1 - vdir)/np.pi)*np.exp(-1j*f0[ii]*(1 - vdir)))
-#
-#            gammaW_minus    =    1/2 * (np.sinc((f0[ii])*(1 + wdir)/np.pi)*np.exp(-1j*f0[ii]*(3 - wdir)) + \
-#                             np.sinc((f0[ii])*(1 - wdir)/np.pi)*np.exp(-1j*f0[ii]*(1 - wdir)))
-#            
-#
-#            ## response function u x u : eplus
-#            ##  Fplus_u = (u x u):eplus
-#
-#            Fplus_u   = (1/4*(1-ct**2) + 1/2*(ct**2)*(np.cos(phi))**2 - \
-#                             np.sqrt(3/16)*np.sin(2*phi)*(1+ct**2)  + \
-#                                 0.5*((np.cos(phi))**2 - ct**2))
-#        
-#            Fplus_v   = (1/4*(1-ct**2) + 1/2*(ct**2)*(np.cos(phi))**2 + \
-#                             np.sqrt(3/16)*np.sin(2*phi)*(1+ct**2) + \
-#                                 0.5*((np.cos(phi))**2 - ct**2))
-#
-#            Fplus_w   = (1 - (1+ct**2)*(np.cos(phi))**2)
-#
-#            ##  Fcross_u = 1/2(u x u)Gamma(udir, f):ecross
-#            Fcross_u  = - ct * (np.sin(2*phi + np.pi/3))
-#            Fcross_v  = - ct * (np.sin(2*phi - np.pi/3))
-#            Fcross_w   = ct*np.sin(2*phi)
-#
-#
-#            ## Michelson antenna patterns
-#            ## Calculate Fplus
-#            Fplus1 = 0.5*(Fplus_u*gammaU_plus - Fplus_v*gammaV_plus)
-#            Fplus2 = 0.5*(Fplus_w*gammaW_plus - Fplus_u*gammaU_minus)*np.exp(2j*f0[ii]*udir)
-#            Fplus3 = 0.5*(Fplus_v*gammaV_minus - Fplus_w*gammaW_minus)*np.exp(2j*f0[ii]*vdir)
-#
-#            ## Calculate Fcross
-#            Fcross1 = 0.5*(Fcross_u*gammaU_plus - Fcross_v*gammaV_plus)
-#            Fcross2 = 0.5*(Fcross_w*gammaW_plus - Fcross_u*gammaU_minus)*np.exp(2j*f0[ii]*udir)
-#            Fcross3 = 0.5*(Fcross_v*gammaV_minus - Fcross_w*gammaW_minus)*np.exp(2j*f0[ii]*vdir)
-#
-#
-#            rand_plus = np.random.normal(size=Fplus1.shape) + 1j* np.random.normal(size=Fplus1.shape)
-#            rand_cross = np.random.normal(size=Fplus1.shape) + 1j* np.random.normal(size=Fplus1.shape)
-#
-#            npix = Fplus1.size
-# 
-#            ## Detector response summed over polarization and integrated over sky direction
-#            R1[ii, 0], R1[ii, 1] = np.sqrt(0.5/npix)*np.sum(Fplus1*rand_plus), np.sqrt(0.5/npix)*np.sum(Fcross1*rand_cross) 
-#            R2[ii, 0], R2[ii, 1] = np.sqrt(0.5/npix)*np.sum(Fplus2*rand_plus), np.sqrt(0.5/npix)*np.sum(Fcross2*rand_cross) 
-#            R3[ii, 0], R3[ii, 1] = np.sqrt(0.5/npix)*np.sum(Fplus3*rand_plus), np.sqrt(0.5/npix)*np.sum(Fcross3*rand_cross) 
-#
-#  
-#
-#        return R1, R2, R3
-=======
-    
-    
->>>>>>> b3d61703
-
-
-
+    
 
     def isgwb_mich_response(self, f0):
 
