--- conflicted
+++ resolved
@@ -214,14 +214,10 @@
         ## Signal PSD
         H0 = 2.2*10**(-18)
         ## Special case for a truncated power law galactic foreground
-<<<<<<< HEAD
-        if self.params['modeltype'] == 'dwd_fg' and self.inj['fg_spectrum'] == 'truncated':
-            fcutoff = 10**self.inj['log_fcut']
-=======
         ## added sdg and or statement -SMR
         if (self.params['modeltype'] == 'dwd_fg' or self.params['modeltype'] == 'dwd_sdg') and self.inj['fg_spectrum'] == 'truncated':
-            fcutoff = self.inj['fcutoff']
->>>>>>> d9219cc4
+#             fcutoff = self.inj['fcutoff']
+            fcutoff = 10**self.inj['log_fcut']
             fcut = (self.fdata < fcutoff)
             Omegaf = (10**log_omega0)*(self.fdata/(self.params['fref']))**alpha
             ## add a negligible amount relative to the true Omegaf to avoid nan errors in log likelihood
