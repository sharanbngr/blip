--- conflicted
+++ resolved
@@ -85,7 +85,7 @@
             # parameters.append(r'$|b_{' + str(1) + str(1) + '}|$' )
             # parameters.append(r'$\phi_{' + str(1) + str(1) + '}$' )
             npar = len(parameters)
-<<<<<<< HEAD
+
             if params['spectrum_model'] == 'broken_powerlaw':
                 engine = NestedSampler(lisaobj.sph_log_likelihood, cls.sph_prior_bpl,\
                     npar, bound='multi', sample='rslice', nlive=nlive, pool=pool, queue_size=pool_size,  rstate = randst)
@@ -95,10 +95,8 @@
             else:
                 engine = NestedSampler(lisaobj.sph_log_likelihood, cls.sph_prior,\
                     npar, bound='multi', sample='rslice', nlive=nlive, pool=pool, queue_size=pool_size,  rstate = randst)
-=======
-
-            engine = NestedSampler(lisaobj.sph_log_likelihood, cls.sph_prior,\
-                    npar, bound='multi', sample='rslice', nlive=nlive, rstate = randst)
+
+
         
         ##copied from above to make dwd_sdg version -SMR
         elif params['modeltype']=='dwd_sdg':
@@ -128,7 +126,7 @@
 
             engine = NestedSampler(lisaobj.sph_log_likelihood, cls.sph_prior,\
                     npar, bound='multi', sample='rslice', nlive=nlive, rstate = randst)
->>>>>>> d9219cc4
+
 
         elif params['modeltype']=='noise_only':
 
