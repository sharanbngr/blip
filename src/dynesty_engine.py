--- conflicted
+++ resolved
@@ -130,10 +130,6 @@
 
             engine = NestedSampler(lisaobj.sph_log_likelihood, cls.sph_prior,\
                     npar, bound='multi', sample='rslice', nlive=nlive, rstate = randst)
-<<<<<<< HEAD
-=======
-
->>>>>>> b5db36b2
 
         elif params['modeltype']=='noise_only':
 
