
from __future__ import division
import numpy as np

class Bayes():

    '''
    Class with methods for bayesian analysis of different kinds of signals. The methods currently
    include prior and likelihood functions for ISGWB analysis, sky-pixel/radiometer type analysis
    and a power spectra based spherical harmonic analysis. 
    '''

    def __init__(self):
        '''
        Init for intializing 
        '''
        aa = 1

    def instr_prior(self, theta):


        '''
        Prior function for only instrumental noise

        Parameters
        -----------

        theta   : float
            A list or numpy array containing samples from a unit cube. 

        Returns
        ---------

        theta   :   float
            theta with each element rescaled. The elements are  interpreted as alpha, omega_ref, Np and Na
    
        '''


        # Unpack: Theta is defined in the unit cube
        log_Np, log_Na = theta

        # Transform to actual priors
        log_Np = 5*log_Np - 44
        log_Na = 5*log_Na - 51

        return (log_Np, log_Na)


    def isgwb_prior(self, theta):


        '''
        Prior function for an isotropic stochastic backgound analysis.

        Parameters
        -----------

        theta   : float
            A list or numpy array containing samples from a unit cube. 

        Returns
        ---------

        theta   :   float
            theta with each element rescaled. The elements are  interpreted as alpha, omega_ref, Np and Na
    
        '''


        # Unpack: Theta is defined in the unit cube
        alpha, log_omega0, log_Np, log_Na = theta

        # Transform to actual priors
        alpha       = 10*alpha-5
        log_omega0   = 10*log_omega0 - 14
        log_Np = 5*log_Np - 44
        log_Na = 5*log_Na - 51

        return (alpha, log_omega0, log_Np, log_Na)


    def sph_prior(self, theta):

        '''
        Prior for a power spectra based spherical harmonic anisotropic analysis

        Parameters
        -----------

        theta   : float
            A list or numpy array containing samples from a unit cube. 

        Returns
        ---------

        theta   :   float
            theta with each element rescaled. The elements are  interpreted as alpha, omega_ref for each of the harmonics, Np and Na. The first element is always alpha and the last two are always Np and Na
        '''



        # Prior on theta[0] which is alpha
        theta[0] = 10*theta[0] - 5

        # The rest of the priors except for the last two are ln_omegas
        for ii in range(1, theta.size-2):
            theta[ii] = 10*theta[ii] - 14

        # The last two are the priors on the position and acc noise terms. 
        theta[-2] = 5*theta[-2] - 44
        theta[-1] = 5*theta[-1] - 51
        
    
        return theta

    def instr_log_likelihood(self, theta):

        '''
        Calculate likelihood for only instrumental noise
        

        Parameters
        -----------

        theta   : float
            A list or numpy array containing rescaled samples from the unit cube. The elementes are interpreted as samples for  Np and Na respectively. 

        Returns
        ---------

        Loglike   :   float
            The log-likelihood value at the sampled point in the parameter space
        '''


        # unpack priors
        log_Np, log_Na  = theta

        Np, Na =  10**(log_Np), 10**(log_Na)
        
        # Modelled Noise PSD
        S1, S2, S3 = self.instr_noise_spectrum(self.fdata,self.f0, Np, Na)        
    
        ## We will assume that the covariance matrix is diagonal and will only calcualte those terms. 
        ## This is true for an equal arm stationary lisa. 

        S1 = np.repeat(S1.reshape(S1.size, 1), self.r1.shape[1], axis=1)
        S2 = np.repeat(S2.reshape(S2.size, 1), self.r2.shape[1], axis=1)
        S3 = np.repeat(S3.reshape(S3.size, 1), self.r3.shape[1], axis=1)


        Loglike  = - np.sum( (np.abs(self.r1)**2)/S1 + (np.abs(self.r2)**2)/S2 + (np.abs(self.r3)**2)/S3 + \
             np.log(2*np.pi*S1) + np.log(2*np.pi*S2) + np.log(2*np.pi*S3) )
    
        return Loglike



    def isgwb_log_likelihood(self, theta):

        '''
        Calculate likelihood for an isotropic stochastic background analysis.
        

        Parameters
        -----------

        theta   : float
            A list or numpy array containing rescaled samples from the unit cube. The elementes are interpreted as samples for alpha, omega_ref, Np and Na respectively. 

        Returns
        ---------

        Loglike   :   float
            The log-likelihood value at the sampled point in the parameter space
        '''


        # unpack priors
        alpha, log_omega0, log_Np, log_Na  = theta

        Np, Na =  10**(log_Np), 10**(log_Na)

        # Modelled Noise PSD
        SAA, SEE, STT = self.instr_noise_spectrum(self.fdata,self.f0, Np, Na)        

        ## Signal PSD
        H0 = 2.2*10**(-18)
        Omegaf = 10**(log_omega0)*(self.fdata/self.params['fref'])**alpha

        # Spectrum of the SGWB
        Sgw = Omegaf*(3/(4*self.fdata**3))*(H0/np.pi)**2

        # Spectrum of the SGWB signal as seen in LISA data, ie convoluted with the
        # detector response tensor.
        SA_gw = Sgw*self.R1
        SE_gw = Sgw*self.R2
        ST_gw = Sgw*self.R3

        ## We will assume that the covariance matrix is diagonal and will only calcualte those terms. 
        ## This is true for an equal arm stationary lisa. 
        
        SA_net, SE_net, ST_net = SAA + SA_gw, SEE +  SE_gw, STT + ST_gw
      
        SA_net = np.repeat(SA_net.reshape(SA_net.size, 1), self.r1.shape[1], axis=1)
        ST_net = np.repeat(ST_net.reshape(ST_net.size, 1), self.r2.shape[1], axis=1)
        SE_net = np.repeat(SE_net.reshape(SE_net.size, 1), self.r3.shape[1], axis=1)


        Loglike  = - 0.5*np.sum( (np.abs(self.r1)**2)/SA_net + (np.abs(self.r2)**2)/SE_net + \
             np.log(2*np.pi*SA_net) + np.log(2*np.pi*SE_net) )

        #Loglike = -np.sum( (np.abs(self.r1)**2)/SA_net +  np.log(2*np.pi*SA_net))
    
        return Loglike

    def orbiting_isgwb_log_likelihood(self, theta):

        '''
        Calculate likelihood for an isotropic stochastic background analysis.
        

        Parameters
        -----------

        theta   : float
            A list or numpy array containing rescaled samples from the unit cube. The elementes are interpreted as samples for alpha, omega_ref, Np and Na respectively. 

        Returns
        ---------

        Loglike   :   float
            The log-likelihood value at the sampled point in the parameter space
        '''


        # unpack priors
        alpha, log_omega0, log_Np, log_Na  = theta

        Np, Na =  10**(log_Np), 10**(log_Na)

        # Modelled Noise PSD
        SAA, SEE, STT = self.instr_noise_spectrum(self.fdata,self.f0, Np, Na)        

        ## Signal PSD
        H0 = 2.2*10**(-18)
        Omegaf = 10**(log_omega0)*(self.fdata/self.params['fref'])**alpha

        # Spectrum of the SGWB
        Sgw = Omegaf*(3/(4*self.fdata**3))*(H0/np.pi)**2

        # Spectrum of the SGWB signal as seen in LISA data, ie convoluted with the
        # detector response tensor.
        SA_gw = Sgw*self.R1
        SE_gw = Sgw*self.R2
        ST_gw = Sgw*self.R3

        ## We will assume that the covariance matrix is diagonal and will only calcualte those terms. 
        ## This is true for an equal arm stationary lisa. 
        
        SA_net, SE_net, ST_net = SAA + SA_gw, SEE +  SE_gw, STT + ST_gw
      
#        SA_net = np.repeat(SA_net.reshape(SA_net.size, 1), self.r1.shape[1], axis=1)
#        ST_net = np.repeat(ST_net.reshape(ST_net.size, 1), self.r2.shape[1], axis=1)
#        SE_net = np.repeat(SE_net.reshape(SE_net.size, 1), self.r3.shape[1], axis=1)
        
        SA_net = SA_net.T
        SE_net = SE_net.T
        ST_net = ST_net.T

        Loglike  = - 0.5*np.sum( (np.abs(self.r1)**2)/SA_net + (np.abs(self.r2)**2)/SE_net + \
             np.log(2*np.pi*SA_net) + np.log(2*np.pi*SE_net) )
<<<<<<< HEAD

        #Loglike = -np.sum( (np.abs(self.r1)**2)/SA_net +  np.log(2*np.pi*SA_net))
=======
>>>>>>> b3d61703
    
        return Loglike

    def sph_log_likelihood(self, theta):

        '''
        Calculate likelihood for a power-spectra based spherical harmonic analysis.
        

        Parameters
        -----------

        theta   : float
            A list or numpy array containing rescaled samples from the unit cube. The elements are  interpreted as alpha, omega_ref for each of the harmonics, Np and Na. The first element is always alpha and the last two are always Np and Na. 

        Returns
        ---------

        Loglike   :   float
            The log-likelihood value at the sampled point in the parameter space
        '''


        # unpack priors
        alpha, log_Np, log_Na  = theta[0],theta[-2], theta[-1]
        log_omega0  = theta[1:-2]


        Np, Na =  10**(log_Np), 10**(log_Na)
        
        # Modelled Noise PSD
        SAA, SEE, STT = self.aet_noise_spectrum(self.fdata,self.f0, Np, Na) 

        
        ## Signal PSD
        H0 = 2.2*10**(-18)
        #Omegaf = 10**(log_omega0)*(self.fdata/self.params['fref'])**alpha
        Omegaf = np.tensordot(10**(log_omega0),(self.fdata/self.params['fref'])**alpha, axes=0 )

        # Spectrum of the SGWB
        Sgw = Omegaf*(3/(4*self.fdata**3))*(H0/np.pi)**2

        # Spectrum of an anisotropic SGWB signal as seen in LISA data, ie convoluted with the
        # detector response tensor. R1, R2 and R3 here are 2-d arrays over frequency and spherical 
        # harmonic coeffcients
     
        SA_gw = 0.5*np.sum(Sgw.T*self.R1, axis=1)
        SE_gw = 0.5*np.sum(Sgw.T*self.R2, axis=1)
        ST_gw = 0.5*np.sum(Sgw.T*self.R3, axis=1)

        ## We will assume that the covariance matrix is diagonal and will only calcualte those terms. 
        ## This is true for an equal arm stationary lisa. 
        SA_net, SE_net, ST_net = SAA + SA_gw, SEE +  SE_gw, STT + ST_gw

        SA_net = np.repeat(SA_net.reshape(SA_net.size, 1), self.r1.shape[1], axis=1)
        ST_net = np.repeat(ST_net.reshape(ST_net.size, 1), self.r2.shape[1], axis=1)
        SE_net = np.repeat(SE_net.reshape(SE_net.size, 1), self.r3.shape[1], axis=1)
        
        Loglike  = -np.sum( (np.abs(self.r1)**2)/SA_net + (np.abs(self.r2)**2)/SE_net + \
             np.log(2*np.pi*SA_net) + np.log(2*np.pi*SE_net) )


        if np.isnan(Loglike):
            import pdb; pdb.set_trace()
        return Loglike



    def isgwb_only_prior(self, theta):


        '''
        Prior function for an isotropic stochastic backgound analysis.

        Parameters
        -----------

        theta   : float
            A list or numpy array containing samples from a unit cube. 

        Returns
        ---------

        theta   :   float
            theta with each element rescaled. The elements are  interpreted as alpha, omega_ref
    
        '''


        # Unpack: Theta is defined in the unit cube
        alpha, log_omega0  = theta

        # Transform to actual priors
        alpha       = 10*alpha-5
        log_omega0   = 10*log_omega0 - 14

        return (alpha, log_omega0)

    def isgwb_only_log_likelihood(self, theta):

        '''
        Calculate likelihood for an isotropic stochastic background analysis.
        

        Parameters
        -----------

        theta   : float
            A list or numpy array containing rescaled samples from the unit cube. The elementes are interpreted as samples for alpha, omega_ref, Np and Na respectively. 

        Returns
        ---------

        Loglike   :   float
            The log-likelihood value at the sampled point in the parameter space
        '''


        # unpack priors
        alpha, log_omega0  = theta 

        ## Signal PSD
        H0 = 2.2*10**(-18)
        Omegaf = 10**(log_omega0)*(self.fdata/self.params['fref'])**alpha

        # Spectrum of the SGWB
        Sgw = Omegaf*(3/(4*self.fdata**3))*(H0/np.pi)**2

        # Spectrum of the SGWB signal as seen in LISA data, ie convoluted with the
        # detector response tensor.
        SA = Sgw*self.R1
        SE = Sgw*self.R2
        ST = Sgw*self.R3


      
        SA = np.repeat(SA.reshape(SA.size, 1), self.r1.shape[1], axis=1)
        ST = np.repeat(ST.reshape(ST.size, 1), self.r2.shape[1], axis=1)
        SE = np.repeat(SE.reshape(SE.size, 1), self.r3.shape[1], axis=1)

        Loglike  = - 0.5*np.sum( (np.abs(self.r1)**2)/SA + (np.abs(self.r2)**2)/SE + (np.abs(self.r3)**2)/ST + \
             np.log(2*np.pi*SA) + np.log(2*np.pi*SE) + np.log(2*np.pi*ST)  )

    
        return Loglike<|MERGE_RESOLUTION|>--- conflicted
+++ resolved
@@ -271,11 +271,6 @@
 
         Loglike  = - 0.5*np.sum( (np.abs(self.r1)**2)/SA_net + (np.abs(self.r2)**2)/SE_net + \
              np.log(2*np.pi*SA_net) + np.log(2*np.pi*SE_net) )
-<<<<<<< HEAD
-
-        #Loglike = -np.sum( (np.abs(self.r1)**2)/SA_net +  np.log(2*np.pi*SA_net))
-=======
->>>>>>> b3d61703
     
         return Loglike
 
