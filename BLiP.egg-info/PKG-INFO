Metadata-Version: 2.1
Name: BLiP
Version: 0.0.0
Summary: A bayesian pipeline for detecting stochastic backgrounds with LISA.
Home-page: https://github.com/sharanbngr/blip
Author: Sharan Banagiri and others
Author-email: sharan.banagiri@gmail.com
License: MIT
Classifier: Programming Language :: Python :: 3.10
Classifier: License :: OSI Approved :: MIT License
Classifier: Operating System :: OS Independent
<<<<<<< HEAD
Requires-Python: ==3.10
=======
Requires-Python: >=3.10
>>>>>>> ec8871c5
License-File: LICENSE

#  BLIP: Bayesian LISA Inference Package

This is a fully Bayesian Python package for detecting/characterizing stochastic gravitational wave backgrounds and foregrounds with LISA.


1) We recommend creating a dedicated conda environment for BLIP. Conda is a common python virtual environment manager; if you already have Conda, start at step 2; otherwise [install conda.](https://docs.conda.io/projects/conda/en/latest/user-guide/install/)

2) Create an environment. We require Python 3.10 or later:

`conda create --name blip-env python=3.10`

<<<<<<< HEAD
3) Use the provided requirements yaml to install the remainder.

`conda env update -n blip-env --file=requirements.yml`

4) Activate it via

`conda activate blip-env`

5) You can now install the package via pip by running

`pip install .`

in this directory.

You should now be ready to go! To run BLIP, you only need to provide a configuration file. In this directory, you will find params_default.ini, a pre-constructed config file with reasonable settings and accompanying parameter explanations.

To run, call

`run_blip params_default.ini`

This will (by default) inject and recover a power law isotropic SGWB, with LISA detector noise at the level specified in the LISA proposal (Amaro-Seoane et al., 2017), for 3 months of data.

Two other helpful parameter files are also included: test_params.ini, which has settings ideal for (more) rapid code testing, and minimal_params.ini, which only includes the bare bones, minimal necessary settings for BLIP to run.

Posterior plots will be automatically created in the specified output directory, along with some diagnostics. All statistical model information is saved in Model.pickle; all information used to perform the injection is likewise saved in Injection.pickle. The posterior samples are saved to post_samples.txt.

=======
3) Activate it via

`conda activate blip-env`

4) You can now install the package via pip by running

`pip install -e .`

in this directory. It should naturally install all dependencies. 

You should now be ready to go! To run BLIP, you only need to provide a configuration file. In this directory, you will find params_default.ini, a pre-constructed config file with reasonable settings and accompanying parameter explanations.

To run, call

`run_blip params_default.ini`

This will (by default) inject and recover a power law isotropic SGWB, with LISA detector noise at the level specified in the LISA proposal (Amaro-Seoane et al., 2017), for 3 months of data.

Two other helpful parameter files are also included: test_params.ini, which has settings ideal for (more) rapid code testing, and minimal_params.ini, which only includes the bare bones, minimal necessary settings for BLIP to run.

Posterior plots will be automatically created in the specified output directory, along with some diagnostics. All statistical model information is saved in Model.pickle; all information used to perform the injection is likewise saved in Injection.pickle. The posterior samples are saved to post_samples.txt.

>>>>>>> ec8871c5
More details can be found in [the code documentation](https://blip.readthedocs.io/en/latest/).<|MERGE_RESOLUTION|>--- conflicted
+++ resolved
@@ -9,11 +9,7 @@
 Classifier: Programming Language :: Python :: 3.10
 Classifier: License :: OSI Approved :: MIT License
 Classifier: Operating System :: OS Independent
-<<<<<<< HEAD
-Requires-Python: ==3.10
-=======
 Requires-Python: >=3.10
->>>>>>> ec8871c5
 License-File: LICENSE
 
 #  BLIP: Bayesian LISA Inference Package
@@ -27,34 +23,7 @@
 
 `conda create --name blip-env python=3.10`
 
-<<<<<<< HEAD
-3) Use the provided requirements yaml to install the remainder.
 
-`conda env update -n blip-env --file=requirements.yml`
-
-4) Activate it via
-
-`conda activate blip-env`
-
-5) You can now install the package via pip by running
-
-`pip install .`
-
-in this directory.
-
-You should now be ready to go! To run BLIP, you only need to provide a configuration file. In this directory, you will find params_default.ini, a pre-constructed config file with reasonable settings and accompanying parameter explanations.
-
-To run, call
-
-`run_blip params_default.ini`
-
-This will (by default) inject and recover a power law isotropic SGWB, with LISA detector noise at the level specified in the LISA proposal (Amaro-Seoane et al., 2017), for 3 months of data.
-
-Two other helpful parameter files are also included: test_params.ini, which has settings ideal for (more) rapid code testing, and minimal_params.ini, which only includes the bare bones, minimal necessary settings for BLIP to run.
-
-Posterior plots will be automatically created in the specified output directory, along with some diagnostics. All statistical model information is saved in Model.pickle; all information used to perform the injection is likewise saved in Injection.pickle. The posterior samples are saved to post_samples.txt.
-
-=======
 3) Activate it via
 
 `conda activate blip-env`
@@ -77,5 +46,4 @@
 
 Posterior plots will be automatically created in the specified output directory, along with some diagnostics. All statistical model information is saved in Model.pickle; all information used to perform the injection is likewise saved in Injection.pickle. The posterior samples are saved to post_samples.txt.
 
->>>>>>> ec8871c5
 More details can be found in [the code documentation](https://blip.readthedocs.io/en/latest/).