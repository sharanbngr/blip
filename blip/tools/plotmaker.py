import sys, os
sys.path.append(os.getcwd()) ## this lets python find src
import numpy as np
import matplotlib
#matplotlib.use('Agg')
import matplotlib.pyplot as plt
from matplotlib.patches import Patch
from matplotlib.lines import Line2D
from matplotlib.legend_handler import HandlerTuple
from chainconsumer import ChainConsumer
import healpy as hp
from healpy import Alm
from astropy import units as u
import pickle, argparse
import logging
matplotlib.rcParams.update(matplotlib.rcParamsDefault)


def mapmaker(post, params, parameters, Model, saveto=None, coord=None, cmap=None, post_map_kwargs={}, med_map_kwargs={}):
    '''
    Function to create skymaps from the anisotropic search posteriors.
    
    Arguments
    ---------------
    post (array) : posterior samples
    params (dict) : params dictionary
    inj (dict) : injection params dictionary
    Model (Model object) : Combined Model used for the analysis.
    
    saveto (str) : /path/to/save/skymaps/ (Defaults to params['rundir']).
    coord (str) : Healpy coordinate choice. Defaults to 'E'.
    cmap (matplolib colormap) : Colormap to use for the skymaps.
    post_map_kwargs (dict) : kwargs to be passed to the marginalized posterior skymap mollview plot.
    med_map_kwargs (dict) : kwargs to be passed to the median posterior skymap mollview plot.
    
    '''
    
    
    
    
    
#    sph_models = []
#    hierarchical_models = []
#    fixedsky_models = []
#    
#    for submodel_name in Model.submodel_names:
#        
#        ## spatial type will be the latter part of the name
#        ## also catch duplicates (with -N appended to them_)
#        spatial_name = submodel_name.split('_')[-1].split('-')[0]
#        if spatial_name == 'sph':
#            sph_models.append(submodel_name)
#        elif spatial_name == 'hierarchical':
#            hierarchical_models.append(submodel_name)
#        elif spatial_name in ['fixedgalaxy','hotpixel']:
#            fixedsky_models.append(submodel_name)
#    if (len(sph_models)==0 ) and (len(hierarchical_models)==0) and (len(fixedsky_models)==0):
#        print("Called mapmaker but none of the recovery models have a non-isotropic spatial model. Skipping...")
#        return
    
    map_models = []
    for submodel_name in Model.submodel_names:
        sm = Model.submodels[submodel_name]
        if sm.has_map:
            map_models.append(submodel_name)

    if (len(map_models)==0 ):
        print("Called mapmaker but none of the recovery models have a non-isotropic spatial model. Skipping...")
        return
    
    ## handle projection, kwargs
    # setting coord back to E, if parameter isn't specified
    if coord is None:
        if 'projection' in params.keys():
            coord = ['E',params['projection']]
        else:
            coord = 'E'
    else:
        coord = ['E',coord]
    # handling titles, units
    post_base_kwargs = {'title':'Marginalized posterior skymap of $\\Omega(f= 1mHz)$','unit':"$\\Omega(f= 1mHz)$"}
    med_base_kwargs = {'title':'Median skymap of $\\Omega(f= 1mHz)$','unit':"$\\Omega(f= 1mHz)$"}
    for kwarg_dict, base_dict in zip([post_map_kwargs,med_map_kwargs],[post_base_kwargs,med_base_kwargs]):
        kwarg_dict = base_dict | kwarg_dict
    
    nside = params['nside']

    npix = hp.nside2npix(nside)

        
    start_idx = 0   
    for submodel_name in Model.submodel_names:
        ## grab submodel
        sm = Model.submodels[submodel_name]
        
        # Initialize power skymap
        omega_map = np.zeros(npix)
        
        ## only make a map if there's a map to make (this is also good life advice)
        if submodel_name in map_models:
            
            ## no hierarchical support yet
            if hasattr(sm,"hierarchical") and sm.hierarchical:
                print("Hierarchical mapmaking not yet supported, sorry!")
                pass
            
            ## kwargs
            post_map_kwargs_i = post_map_kwargs
            
            
            ## HEALpy is really, REALLY noisy sometimes. This stops that.
            logger = logging.getLogger()
            logger.setLevel(logging.ERROR)
            
            ## select relevant posterior columns
            post_i = post[:,start_idx:(start_idx+sm.Npar)]
            

            if hasattr(sm,"fixed_map") and sm.fixed_map:
                print("Generating assumed skymap at spectral posterior mean for submodel: {}...".format(submodel_name))
                skip_median = True
                post_map_kwargs_i['title'] = 'Assumed sky distribution evaluated at spectral posterior mean of $\\Omega(f= 1mHz) $'
                norm_map = sm.sph_skymap
                for ii in range(post.shape[0]):
                    ## get Omega(f=1mHz)
                    Omega_1mHz = sm.omegaf(1e-3,*post_i[ii,:])
                    omega_map = omega_map + Omega_1mHz * norm_map
            else:
                print("Computing marginalized posterior skymap for submodel: {}...".format(submodel_name))
                skip_median = False
                for ii in range(post.shape[0]):
                    
                    ## get Omega(f=1mHz)
                    Omega_1mHz = sm.omegaf(1e-3,*post_i[ii,:sm.blm_start])
                    
                    ## convert blm params to full blms
                    blm_vals = sm.blm_params_2_blms(post_i[ii,sm.blm_start:])
                    
                    ## normalize, convert to map, and sum
                    norm = np.sum(blm_vals[0:(sm.lmax + 1)]**2) + np.sum(2*np.abs(blm_vals[(sm.lmax + 1):])**2)

                    prob_map  = (1.0/norm) * (hp.alm2map(np.array(blm_vals), nside))**2
                    
                    omega_map = omega_map + Omega_1mHz * prob_map
            
            ## normalize and cast to real to stop Healpy from complaining (all imaginary components are already zero)
            omega_map = np.real(omega_map/post.shape[0])
            
            # generating skymap
            hp.mollview(omega_map, coord=coord, cmap=cmap, **post_map_kwargs_i)
            hp.graticule()
            
            ## switch logging level back to normal so we get our own status updates
            logger.setLevel(logging.INFO)
            
            if saveto is not None:
                plt.savefig(saveto + '/{}_post_skymap.png'.format(submodel_name), dpi=150)
                logger.info('Saving posterior skymap at ' +  saveto + '/{}_post_skymap.png'.format(submodel_name))
        
            else:
                plt.savefig(params['out_dir'] + '/{}_post_skymap.png'.format(submodel_name), dpi=150)
                logger.info('Saving posterior skymap at ' +  params['out_dir'] + '/{}_post_skymap.png'.format(submodel_name))
            plt.close()
            
            
            

            ## now do the median skymap
            if not skip_median:
                print("Computing median posterior skymap for submodel {}...".format(submodel_name))
                
                ## HEALpy is really, REALLY noisy sometimes. This stops that.
                logger.setLevel(logging.ERROR)
                
                # median values of the posteriors
                med_vals = np.median(post_i, axis=0)
                
                # Omega(f=1mHz)
                Omega_1mHz_median = sm.omegaf(1e-3,*med_vals[:sm.blm_start])
                ## blms.
                blms_median = np.append([1], med_vals[sm.blm_start:])
                
                blm_median_vals = sm.blm_params_2_blms(blms_median)
            
                norm = np.sum(blm_median_vals[0:(sm.lmax + 1)]**2) + np.sum(2*np.abs(blm_median_vals[(sm.lmax + 1):])**2)
    
                Omega_median_map  =  np.real(Omega_1mHz_median * (1.0/norm) * (hp.alm2map(np.array(blm_median_vals), nside))**2)
                
                hp.mollview(Omega_median_map, coord=coord, cmap=cmap, **med_map_kwargs)
                
                hp.graticule()
                
                ## switch logging level back to normal so we get our own status updates
                logger.setLevel(logging.INFO)
                
                if saveto is not None:
                    plt.savefig(saveto + '/post_median_skymap.png', dpi=150)
                    logger.info('Saving injected skymap at ' +  saveto + '/post_median_skymap.png')
            
                else:
                    plt.savefig(params['out_dir'] + '/post_median_skymap.png', dpi=150)
                    logger.info('Saving injected skymap at ' +  params['out_dir'] + '/post_median_skymap.png')
            
                plt.close()
            
        
        ## increment start regardless of if we made a map
        start_idx += sm.Npar
    
    
    return
    
    
    


def fitmaker(post,params,parameters,inj,Model,Injection=None,saveto=None,plot_convolved=True,astro_kwargs={},det_kwargs={}):
    
    '''
    Make a plot of the spectral fit from the samples generated by the mcmc/nested sampling algorithm.

    Parameters
    -----------

    post : array
        Posterior samples
    
    params : dictionary
        Dictionary of config params

    parameters: string
        Array or list of strings with names of the parameters

    inj : dictionary
        Dictionary of injection params
        
    Model : Model object
        The federated Model used for the analysis
    
    Injection : Injection object
        The federated Injection used to create the data.
    
    *_kwargs : dict
        Keyword argument dictionaries for tweaking the astrophysical/detector plots. Limited number of attributes are supported.
        Supported attributes: figsize, dpi, color_dict, title, title_fontsize, xlabel, xlabel_fontsize, ylabel, ylabel_fontsize, xmin, xmax, ymin, ymax.
        Most of the above are the associated matplotlib argument. The exception is 'color_dict', which should be of the form {'submodel_name':'colorname'}
            and can be used to specify the desired plotting color for specific submodels.
    '''
    
    ## check that an injection was specified if we're not using external data
    if not params['load_data']:
        if Injection is None:
            print("Warning: Not using externally generated data, but no Injection object has been provided to the fitmaker. Returning without making plots...")
            return
    
    ## build the default plot kwargs
    default_kwargs = {'figsize':None,'dpi':150,'color_dict':{},'title':None,'title_fontsize':None,
                      'xlabel':'Frequency [Hz]','xlabel_fontsize':None,'ylabel':'PSD [1/Hz]','ylabel_fontsize':None,
                      'xmin':None,'xmax':None,'ymin':None,'ymax':None}
    ## update astro kwargs
    astro_kwargs = {'title':"Fit vs. Injection (Astrophysical)"} | astro_kwargs
    astro_kwargs = default_kwargs | astro_kwargs
    ## update det kwargs
    det_kwargs = {'title':"Fit vs. Injection (in Detector)"} | det_kwargs
    det_kwargs = default_kwargs | det_kwargs
    
    print("Computing spectral fit median and 95% CI...")
    ## get samples
    
    ## the population injection looks funky with a dashed line, but we still need to make it clear that it's an injection.
    ## this makes the Notation Legend "Injection" label be a split dashed/solid line
    
    if params['load_data']:
        notation_legend_elements = [Line2D([0], [0], color='k', ls='-'),
                                    Patch(color='k',alpha=0.25)]
        notation_legend_labels = ['Median Fit','$95\%$ C.I.']
        notation_handler_map = {}
        notation_handlelength = None
    elif 'population' in Injection.component_names:
        notation_legend_elements = [(Line2D([0], [0], color='k', ls='--'),Line2D([0], [0], color=Injection.components['population'].color,ls='-',lw=0.75,alpha=0.8)),
                                    Line2D([0], [0], color='k', ls='-'),
                                    Patch(color='k',alpha=0.25)]
        notation_legend_labels = ['Injection','Median Fit','$95\%$ C.I.']
        notation_handler_map = {tuple: HandlerTuple(ndivide=None)}
        notation_handlelength = 3
    else:
        notation_legend_elements = [Line2D([0], [0], color='k', ls='--'),
                                    Line2D([0], [0], color='k', ls='-'),
                                    Patch(color='k',alpha=0.25)]
        notation_legend_labels = ['Injection','Median Fit','$95\%$ C.I.']
        notation_handler_map = {}
        notation_handlelength = None
    
    ## get frequencies
    frange = Model.fs
    ffilt = np.logical_and(frange >= params['fmin'], frange <= params['fmax'])
#    ffilt = (frange>params['fmin'])*(frange<params['fmax'])
    ## commenting for testing version
#    fs = frange[ffilt][::10]
    fs = frange[ffilt]
    fs = fs.reshape(-1,1)

    
    ## make the deconvolved spectral fit plot
    plt.figure(figsize=astro_kwargs['figsize'])
    
    ## plot our recovered spectra
    if 'noise' in Model.submodel_names:
        start_idx = 2
    else:
        start_idx = 0
    
    model_legend_elements = []
    ymins = []
    ## loop over submodels
    signal_model_names = [sm_name for sm_name in Model.submodel_names if sm_name!='noise']
<<<<<<< HEAD
    if len(signal_model_names) > 0:
        signal_aliases = [Model.submodels[sm_name].alias for sm_name in signal_model_names if hasattr(Model.submodels[sm_name],"alias")]
        for i, sm_name in enumerate(signal_model_names):
            sm = Model.submodels[sm_name]
            model_legend_elements.append(Line2D([0],[0],color=sm.color,lw=3,label=sm.fancyname))
            ## this grabs the relevant bits of the posterior vector for each model
            ## will need to fix this for the anisotropic case later...
            post_sm = [post[:,idx] for idx in range(start_idx,start_idx+sm.Npar)]
            ## handle any additional spatial variables (will need to fix this when I introduce hierarchical models)
            if hasattr(sm,"blm_start"):
                post_sm = post_sm[:sm.blm_start]
            start_idx += sm.Npar
            ## the spectrum of every sample
            Sgw = sm.compute_Sgw(fs,post_sm)
            ## get summary statistics
            ## median and 95% C.I.
            Sgw_median = np.median(Sgw,axis=1)
            Sgw_upper95 = np.quantile(Sgw,0.975,axis=1)
            Sgw_lower95 = np.quantile(Sgw,0.025,axis=1)
            ymins.append(Sgw_median.min())
            ymins.append(Sgw_lower95.min())
            ## plot
            plt.loglog(fs,Sgw_median,color=sm.color)
            plt.fill_between(fs.flatten(),Sgw_lower95,Sgw_upper95,alpha=0.25,color=sm.color)

        if not params['load_data']:
            ## plot the injected spectra, if known
            for component_name in Injection.component_names:
                if component_name != 'noise':
                    ## this will overwrite the default linestyle if 'ls' is given in cm.plot_kwargs
                    kwargs = {'ls':'--','color':Injection.components[component_name].color,
                              **Injection.components[component_name].plot_kwargs}
                    ## overwrite color if specified in the the high-level kwargs
                    if component_name in astro_kwargs['color_dict'].keys():
                        kwargs['color'] = astro_kwargs['color_dict'][component_name]
                    Injection.plot_injected_spectra(component_name,fs_new=fs,legend=False,ymins=ymins,**kwargs)
                    if component_name not in Model.submodel_names and component_name not in signal_aliases:
                        model_legend_elements.append(Line2D([0],[0],color=Injection.components[component_name].color,lw=3,label=Injection.components[component_name].fancyname))

        ## avoid plot squishing due to signal spectra with cutoffs, etc.
        if astro_kwargs['ymin'] is None:
            ymin = np.min(ymins)
            if ymin < 1e-43:
                plt.ylim(bottom=1e-43)
        else:
            plt.ylim(bottom=astro_kwargs['ymin'])
        plt.ylim(top=astro_kwargs['ymax'])

        ax = plt.gca()
        model_legend = ax.legend(handles=model_legend_elements,loc='upper right')
        ax.add_artist(model_legend)
        N_models = len(model_legend_elements)
        notation_legend = ax.legend(handles=notation_legend_elements,labels=notation_legend_labels,handler_map=notation_handler_map,
                                    handlelength=notation_handlelength,loc='upper right',bbox_to_anchor=(1,0.9825-0.056*N_models))
        ax.add_artist(notation_legend)

        plt.title(astro_kwargs['title'],fontsize=astro_kwargs['title_fontsize'])
        plt.xlabel(astro_kwargs['xlabel'],fontsize=astro_kwargs['xlabel_fontsize'])
        plt.ylabel(astro_kwargs['ylabel'],fontsize=astro_kwargs['ylabel_fontsize'])
        if saveto is not None:
            plt.savefig(saveto + '/spectral_fit_astro.png', dpi=astro_kwargs['dpi'])
        else:
            plt.savefig(params['out_dir'] + '/spectral_fit_astro.png', dpi=astro_kwargs['dpi'])
        print("Astrophysical spectral fit plot saved to " + params['out_dir'] + "spectral_fit_astro.png")
        plt.close()
=======
    signal_aliases = [Model.submodels[sm_name].alias for sm_name in signal_model_names if hasattr(Model.submodels[sm_name],"alias")]
    for i, sm_name in enumerate(signal_model_names):
        sm = Model.submodels[sm_name]
        model_legend_elements.append(Line2D([0],[0],color=sm.color,lw=3,label=sm.fancyname))
        ## this grabs the relevant bits of the posterior vector for each model
        ## will need to fix this for the anisotropic case later...
        post_sm = [post[:,idx] for idx in range(start_idx,start_idx+sm.Npar)]
        ## handle any additional spatial variables (will need to fix this when I introduce hierarchical models)
        if hasattr(sm,"blm_start"):
            post_sm = post_sm[:sm.blm_start]
        start_idx += sm.Npar
        ## the spectrum of every sample
        Sgw = sm.compute_Sgw(fs,post_sm)
        ## get summary statistics
        ## median and 95% C.I.
        Sgw_median = np.median(Sgw,axis=1)
        Sgw_upper95 = np.quantile(Sgw,0.975,axis=1)
        Sgw_lower95 = np.quantile(Sgw,0.025,axis=1)
        ymins.append(Sgw_median.min())
        ymins.append(Sgw_lower95.min())
        ## plot
        plt.loglog(fs,Sgw_median,color=sm.color)
        plt.fill_between(fs.flatten(),Sgw_lower95,Sgw_upper95,alpha=0.25,color=sm.color)
        
    if not params['load_data']:
        ## plot the injected spectra, if known
        for component_name in Injection.component_names:
            if component_name != 'noise':
                ## this will overwrite the default linestyle if 'ls' is given in cm.plot_kwargs
                kwargs = {'ls':'--','color':Injection.components[component_name].color,
                          **Injection.components[component_name].plot_kwargs}
                ## overwrite color if specified in the the high-level kwargs
                if component_name in astro_kwargs['color_dict'].keys():
                    kwargs['color'] = astro_kwargs['color_dict'][component_name]
                Injection.plot_injected_spectra(component_name,fs_new=fs,legend=False,ymins=ymins,**kwargs)
                if component_name not in Model.submodel_names and component_name not in signal_aliases:
                    model_legend_elements.append(Line2D([0],[0],color=Injection.components[component_name].color,lw=3,label=Injection.components[component_name].fancyname))
    
    ## avoid plot squishing due to signal spectra with cutoffs, etc.
    if astro_kwargs['ymin'] is None:
        if len(ymins) > 0:
            ymin = np.min(ymins)
            if ymin < 1e-43:
                plt.ylim(bottom=1e-43)
    else:
        plt.ylim(bottom=astro_kwargs['ymin'])
    plt.ylim(top=astro_kwargs['ymax'])
    
    ax = plt.gca()
    model_legend = ax.legend(handles=model_legend_elements,loc='upper right')
    ax.add_artist(model_legend)
    N_models = len(model_legend_elements)
    notation_legend = ax.legend(handles=notation_legend_elements,labels=notation_legend_labels,handler_map=notation_handler_map,
                                handlelength=notation_handlelength,loc='upper right',bbox_to_anchor=(1,0.9825-0.056*N_models))
    ax.add_artist(notation_legend)
    
    plt.title(astro_kwargs['title'],fontsize=astro_kwargs['title_fontsize'])
    plt.xlabel(astro_kwargs['xlabel'],fontsize=astro_kwargs['xlabel_fontsize'])
    plt.ylabel(astro_kwargs['ylabel'],fontsize=astro_kwargs['ylabel_fontsize'])
    
    if saveto is not None:
        plt.savefig(saveto + '/spectral_fit_astro.png', dpi=astro_kwargs['dpi'])
    else:
        plt.savefig(params['out_dir'] + '/spectral_fit_astro.png', dpi=astro_kwargs['dpi'])
    print("Astrophysical spectral fit plot saved to " + params['out_dir'] + "spectral_fit_astro.png")
    plt.close()
>>>>>>> 0c15f0e3
    
    ## plot our recovered convolved spectra if desired
    if plot_convolved:
        model_legend_elements = []
        ymins = []
        plt.figure(figsize=det_kwargs['figsize'])

        start_idx = 0
        ## loop over submodels
        for sm_name in Model.submodel_names:
            sm = Model.submodels[sm_name]
            
            model_legend_elements.append(Line2D([0],[0],color=sm.color,lw=3,label=sm.fancyname))
            
            fdata = sm.fs
#            filt = (fdata>params['fmin'])*(fdata<params['fmax'])
            filt = np.logical_and(frange >= params['fmin'], frange <= params['fmax'])
            fdata = fdata[filt]
            f0 = sm.f0[filt]

            ## the spectrum of every sample
            ## for memory's sake, this needs to be a for loop
            Sgw = np.zeros((post.shape[0],len(fdata)))
            for jj in range(post.shape[0]):
                post_sm = post[jj,start_idx:start_idx+sm.Npar]
                ## handle noise and gw differently, but they all ended up named Sgw. Oh well.
                if sm_name == 'noise':
                    Np = 10**post_sm[0]
                    Na = 10**post_sm[1]
                    Sgw_j = sm.instr_noise_spectrum(fdata,f0,Np=Np,Na=Na)[2,2,:]
                ## handle any additional spatial variables (will need to fix this when I introduce hierarchical models)
                elif hasattr(sm,"blm_start"):
                    post_sm_sph = post_sm[sm.blm_start:]
                    post_sm = post_sm[:sm.blm_start]
                    Sgw_j = np.mean(sm.compute_Sgw(fdata,post_sm)[:,None] * sm.compute_summed_response(sm.compute_skymap_alms(post_sm_sph))[0,0,filt,:],axis=1)
                else:
                    Sgw_j = np.mean(sm.compute_Sgw(fdata,post_sm)[:,None] * sm.response_mat[0,0,filt,:],axis=1)
                
                Sgw[jj,:] = np.real(Sgw_j)
            start_idx += sm.Npar
            ## get summary statistics
            ## median and 95% C.I.
            Sgw_median = np.median(Sgw,axis=0)
            Sgw_upper95 = np.quantile(Sgw,0.975,axis=0)
            Sgw_lower95 = np.quantile(Sgw,0.025,axis=0)
            ymins.append(Sgw_median.min())
            ymins.append(Sgw_lower95.min())
            ## plot
            plt.loglog(fdata,Sgw_median,color=sm.color)
            plt.fill_between(fdata,Sgw_lower95,Sgw_upper95,alpha=0.25,color=sm.color)
            
            
        ## now make the convolved spectral fit
        
        if not params['load_data']:
            ## plot the injected spectra, if known
            for component_name in Injection.component_names:
                ## this will overwrite the default linestyle if 'ls' is given in cm.plot_kwargs
                kwargs = {'ls':'--','color':Injection.components[component_name].color,
                          **Injection.components[component_name].plot_kwargs}
                ## overwrite color if specified in the the high-level kwargs
                if component_name in det_kwargs['color_dict'].keys():
                    kwargs['color'] = det_kwargs['color_dict'][component_name]
                if component_name == 'noise':
                    Injection.plot_injected_spectra(component_name,channels='22',ymins=ymins,**kwargs)
                else:
                    Injection.plot_injected_spectra(component_name,fs_new=fdata,convolved=True,ymins=ymins,**kwargs)
                    if component_name not in Model.submodel_names and component_name not in signal_aliases:
                        model_legend_elements.append(Line2D([0],[0],color=Injection.components[component_name].color,lw=3,label=Injection.components[component_name].fancyname))
        
        ## avoid plot squishing due to signal spectra with cutoffs, etc.
        if det_kwargs['ymin'] is None:
            if len(ymins) > 0:
                ymin = np.min(ymins)
                if ymin < 1e-43:
                    plt.ylim(bottom=1e-43)
        else:
            plt.ylim(bottom=det_kwargs['ymin'])
        plt.ylim(top=det_kwargs['ymax'])
        
        ax = plt.gca()
        model_legend = ax.legend(handles=model_legend_elements,loc='upper right')
        ax.add_artist(model_legend)
        N_models = len(model_legend_elements)
        notation_legend = ax.legend(handles=notation_legend_elements,labels=notation_legend_labels,handler_map=notation_handler_map,
                                    handlelength=notation_handlelength,loc='upper right',bbox_to_anchor=(1,0.9825-0.056*N_models))
        ax.add_artist(notation_legend)
        
        plt.title(det_kwargs['title'],fontsize=det_kwargs['title_fontsize'])
        plt.xlabel(det_kwargs['xlabel'],fontsize=det_kwargs['xlabel_fontsize'])
        plt.ylabel(det_kwargs['ylabel'],fontsize=det_kwargs['ylabel_fontsize'])
        if saveto is not None:
            plt.savefig(saveto + '/spectral_fit_detector.png', dpi=det_kwargs['dpi'])
        else:
            plt.savefig(params['out_dir'] + '/spectral_fit_detector.png', dpi=det_kwargs['dpi'])
        print("Detector spectral fit plot saved to " + params['out_dir'] + "spectral_fit_detector.png")
        plt.close()
 
    
    return
    

  
def plotmaker(post, params,parameters, inj, Model, Injection=None,saveto=None):

    '''
    Make posterior plots from the samples generated by tge mcmc/nested sampling algorithm.

    Parameters
    -----------
    post : array
        Collection of posterior samples.

    params : dictionary
        Dictionary of config params

    parameters: string or dict
        Dictionary or list of strings with names of the parameters

    npar : int
        Dimensionality of the parameter space
    '''

    all_parameters = Model.parameters['all']
    
    ## get truevals if not using an external injection
    if not params['load_data']:
        if Injection is None:
            print("Warning: Not using externally generated data, but no Injection object has been provided to the corner plotmaker. Returning without making plots...")
            return
        
        inj_truevals = Injection.truevals
        
        truevals = {}
        for smn in Model.submodel_names:
            for cmn in Injection.component_names:
                if smn == cmn or (hasattr(Model.submodels[smn],"alias") and Model.submodels[smn].alias == cmn):
                    truevals |= {param:inj_truevals[cmn][param] for param in Model.submodels[smn].parameters if param in inj_truevals[cmn].keys()}
                    
        if len(truevals) > 0:
            knowTrue = 1 ## Bit for whether we know the true vals or not
        else:
            knowTrue = 0
    else:
        knowTrue = 0
    
    npar = Model.Npar

    if params['out_dir'][-1] != '/':
        params['out_dir'] = params['out_dir'] + '/'
        
    ## Make chainconsumer corner plots
    cc = ChainConsumer()
    cc.add_chain(post, parameters=all_parameters)
    cc.configure(smooth=False, kde=False, max_ticks=2, sigmas=np.array([1, 2]), label_font_size=18, tick_font_size=18, \
            summary=False, statistics="max_central", spacing=2, summary_area=0.95, cloud=False, bins=1.2)
    cc.configure_truth(color='g', ls='--', alpha=0.7)

    if knowTrue:
        fig = cc.plotter.plot(figsize=(16, 16), truth=truevals)
    else:
        fig = cc.plotter.plot(figsize=(16, 16))

    ## make axis labels to be parameter summaries
    sum_data = cc.analysis.get_summary()
    axes = np.array(fig.axes).reshape((npar, npar))

    # Adjust axis labels
    for ii in range(npar):
        ax = axes[ii, ii]

        # get the right summary for the parameter ii
        sum_ax = sum_data[all_parameters[ii]]
        err =  [sum_ax[2] - sum_ax[1], sum_ax[1]- sum_ax[0]]

        if np.abs(sum_ax[1]) <= 1e-3:
            mean_def = '{0:.3e}'.format(sum_ax[1])
            eidx = mean_def.find('e')
            base = float(mean_def[0:eidx])
            exponent = int(mean_def[eidx+1:])
            mean_form = str(base)
            exp_form = ' \\times ' + '10^{' + str(exponent) + '}'
        else:
            mean_form = '{0:.3f}'.format(sum_ax[1])
            exp_form = ''

        if np.abs(err[0]) <= 1e-2:
            err[0] = '{0:.4f}'.format(err[0])
        else:
            err[0] = '{0:.2f}'.format(err[0])

        if np.abs(err[1]) <= 1e-2:
            err[1] = '{0:.4f}'.format(err[1])
        else:
            err[1] = '{0:.2f}'.format(err[1])

        label =  all_parameters[ii][:-1] + ' = ' + mean_form + '^{+' + err[0] + '}_{-' + err[1] + '}'+exp_form+'$'

        ax.set_title(label, {'fontsize':18}, loc='left')


    ## Save posterior
    if saveto is not None:
        plt.savefig(saveto + 'corners.png', dpi=200)
    else:
        plt.savefig(params['out_dir'] + 'corners.png', dpi=200)
    print("Posteriors plots printed in " + params['out_dir'] + "corners.png")
    plt.close()
    
    if not params['load_data']:    
        # plot walkers
        fig = cc.plotter.plot_walks(truth=truevals, convolve=10)
        plt.savefig(params['out_dir'] + 'plotwalks.png', dpi=200)
        plt.close()


if __name__ == '__main__':

    # Create parser
    parser = argparse.ArgumentParser(prog='plotmaker', usage='%(prog)s [options] rundir', description='run plotmaker')

    # Add arguments
    parser.add_argument('rundir', metavar='rundir', type=str, help='The path to the run directory')

    parser.add_argument('--nofit', action='store_true', help="Disable spectral fit reconstruction plots.")
    parser.add_argument('--nomap', action='store_true', help="Disable skymaps.")
    parser.add_argument('--nocorner', action='store_true', help="Disable corner plots.")
    
    # execute parser
    args = parser.parse_args()

    with open(args.rundir + '/config.pickle', 'rb') as paramfile:
        ## things are loaded from the pickle file in the same order they are put in
        params = pickle.load(paramfile)
        inj = pickle.load(paramfile)
        parameters = pickle.load(paramfile)
    
    ## grab the model and injection
    with open(args.rundir + '/model.pickle', 'rb') as modelfile:
        Model = pickle.load(modelfile)
    if not params['load_data']:
        with open(args.rundir + '/injection.pickle', 'rb') as injectionfile:
            Injection = pickle.load(injectionfile)
    else:
        Injection = None
    
    
    post = np.loadtxt(params['out_dir'] + "/post_samples.txt")
    
    matplotlib.rcParams.update(matplotlib.rcParamsDefault)
    
    if not args.nocorner:
        plotmaker(post, params, parameters, inj, Model, Injection)    
    if not args.nofit:
        fitmaker(post, params, parameters, inj, Model, Injection)
    if not args.nomap:
        if 'healpy_proj' in params.keys():
            mapmaker(post, params, parameters, Model, coord=params['healpy_proj'])
        else:
            mapmaker(post, params, parameters, Model)
<|MERGE_RESOLUTION|>--- conflicted
+++ resolved
@@ -314,7 +314,6 @@
     ymins = []
     ## loop over submodels
     signal_model_names = [sm_name for sm_name in Model.submodel_names if sm_name!='noise']
-<<<<<<< HEAD
     if len(signal_model_names) > 0:
         signal_aliases = [Model.submodels[sm_name].alias for sm_name in signal_model_names if hasattr(Model.submodels[sm_name],"alias")]
         for i, sm_name in enumerate(signal_model_names):
@@ -380,74 +379,6 @@
             plt.savefig(params['out_dir'] + '/spectral_fit_astro.png', dpi=astro_kwargs['dpi'])
         print("Astrophysical spectral fit plot saved to " + params['out_dir'] + "spectral_fit_astro.png")
         plt.close()
-=======
-    signal_aliases = [Model.submodels[sm_name].alias for sm_name in signal_model_names if hasattr(Model.submodels[sm_name],"alias")]
-    for i, sm_name in enumerate(signal_model_names):
-        sm = Model.submodels[sm_name]
-        model_legend_elements.append(Line2D([0],[0],color=sm.color,lw=3,label=sm.fancyname))
-        ## this grabs the relevant bits of the posterior vector for each model
-        ## will need to fix this for the anisotropic case later...
-        post_sm = [post[:,idx] for idx in range(start_idx,start_idx+sm.Npar)]
-        ## handle any additional spatial variables (will need to fix this when I introduce hierarchical models)
-        if hasattr(sm,"blm_start"):
-            post_sm = post_sm[:sm.blm_start]
-        start_idx += sm.Npar
-        ## the spectrum of every sample
-        Sgw = sm.compute_Sgw(fs,post_sm)
-        ## get summary statistics
-        ## median and 95% C.I.
-        Sgw_median = np.median(Sgw,axis=1)
-        Sgw_upper95 = np.quantile(Sgw,0.975,axis=1)
-        Sgw_lower95 = np.quantile(Sgw,0.025,axis=1)
-        ymins.append(Sgw_median.min())
-        ymins.append(Sgw_lower95.min())
-        ## plot
-        plt.loglog(fs,Sgw_median,color=sm.color)
-        plt.fill_between(fs.flatten(),Sgw_lower95,Sgw_upper95,alpha=0.25,color=sm.color)
-        
-    if not params['load_data']:
-        ## plot the injected spectra, if known
-        for component_name in Injection.component_names:
-            if component_name != 'noise':
-                ## this will overwrite the default linestyle if 'ls' is given in cm.plot_kwargs
-                kwargs = {'ls':'--','color':Injection.components[component_name].color,
-                          **Injection.components[component_name].plot_kwargs}
-                ## overwrite color if specified in the the high-level kwargs
-                if component_name in astro_kwargs['color_dict'].keys():
-                    kwargs['color'] = astro_kwargs['color_dict'][component_name]
-                Injection.plot_injected_spectra(component_name,fs_new=fs,legend=False,ymins=ymins,**kwargs)
-                if component_name not in Model.submodel_names and component_name not in signal_aliases:
-                    model_legend_elements.append(Line2D([0],[0],color=Injection.components[component_name].color,lw=3,label=Injection.components[component_name].fancyname))
-    
-    ## avoid plot squishing due to signal spectra with cutoffs, etc.
-    if astro_kwargs['ymin'] is None:
-        if len(ymins) > 0:
-            ymin = np.min(ymins)
-            if ymin < 1e-43:
-                plt.ylim(bottom=1e-43)
-    else:
-        plt.ylim(bottom=astro_kwargs['ymin'])
-    plt.ylim(top=astro_kwargs['ymax'])
-    
-    ax = plt.gca()
-    model_legend = ax.legend(handles=model_legend_elements,loc='upper right')
-    ax.add_artist(model_legend)
-    N_models = len(model_legend_elements)
-    notation_legend = ax.legend(handles=notation_legend_elements,labels=notation_legend_labels,handler_map=notation_handler_map,
-                                handlelength=notation_handlelength,loc='upper right',bbox_to_anchor=(1,0.9825-0.056*N_models))
-    ax.add_artist(notation_legend)
-    
-    plt.title(astro_kwargs['title'],fontsize=astro_kwargs['title_fontsize'])
-    plt.xlabel(astro_kwargs['xlabel'],fontsize=astro_kwargs['xlabel_fontsize'])
-    plt.ylabel(astro_kwargs['ylabel'],fontsize=astro_kwargs['ylabel_fontsize'])
-    
-    if saveto is not None:
-        plt.savefig(saveto + '/spectral_fit_astro.png', dpi=astro_kwargs['dpi'])
-    else:
-        plt.savefig(params['out_dir'] + '/spectral_fit_astro.png', dpi=astro_kwargs['dpi'])
-    print("Astrophysical spectral fit plot saved to " + params['out_dir'] + "spectral_fit_astro.png")
-    plt.close()
->>>>>>> 0c15f0e3
     
     ## plot our recovered convolved spectra if desired
     if plot_convolved:
