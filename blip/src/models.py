import numpy as np
from matplotlib import pyplot as plt
from scipy.interpolate import interp1d
from scipy.stats import norm
import healpy as hp
import logging
from blip.src.utils import log_manager, catch_duplicates, gen_suffixes, catch_color_duplicates
from blip.src.geometry import geometry
from blip.src.sph_geometry import sph_geometry
from blip.src.clebschGordan import clebschGordan
from blip.src.astro import Population
from blip.src.instrNoise import instrNoise
import blip.src.astro as astro



class submodel(geometry,sph_geometry,clebschGordan,instrNoise):
    '''
    Modular class that can represent either an injection or an analysis model. Will have different attributes depending on use case.
    
    Includes all information required to generate an injection or a likelihood/prior.
    
    New models (injection or analysis) should be added here.
    
    '''
    def __init__(self,params,inj,submodel_name,fs,f0,tsegmid,injection=False,suffix=''):
        '''
        Each submodel should be defined as "[spectral]_[spatial]", save for the noise model, which is just "noise".
        
        e.g., "powerlaw_isgwb" defines a submodel with an isotropic spatial distribution and a power law spectrum.
        
        Resulting objects has different attributes depending on if it is to be used as an Injection component or part of our unified multi-signal Model.
        
        Arguments
        ------------
        params, inj (dict)  : params and inj config dictionaries as generated in run_blip.py
        submodel_name (str) : submodel name, defined as "[spectral]_[spatial]" (or just "noise")
        fs, f0 (array)      : frequency array and its LISA-characteristic-frequency-scaled counterpart (f0=fs/(2*fstar))
        tsegmid (array)     : array of time segment midpoints
        injection (bool)    : If True, generate the submodel as an injection component, rather than a Model submodel.
        suffix (str)        : String to append to parameter names, etc., to differentiate between duplicate submodels.
        
        Returns
        ------------
        submodel (object) : submodel with all needed attributes to serve as an Injection component or Model submodel as desired.
        
        '''
        
        ## preliminaries
        self.params = params
        self.inj = inj
        self.armlength = 2.5e9 ## armlength in meters
        self.fs = fs
        self.f0= f0
        self.tsegmid = tsegmid
        self.time_dim = tsegmid.size
        self.name = submodel_name
        self.injection = injection
        geometry.__init__(self)
        
        ## remove the duplicate identifier if needed (powerlaw_isgwb-3 -> powerlaw_isgwb)
        submodel_full_name = submodel_name
        submodel_split = submodel_full_name.split('-')
        submodel_name = submodel_split[0]
        if len(submodel_split) == 1:
            submodel_count = ''
        elif len(submodel_split) == 2:
            submodel_count = ' ({})'.format(submodel_split[1])
        else:
            raise ValueError("'{}' is not a valid submodel/component specfication.".format(submodel_full_name))
        
        if submodel_full_name in params['alias'].keys():
            self.alias = params['alias'][submodel_full_name]
        
        if injection:
            self.truevals = {}
            ## for ease of use, assign the trueval dict to a variable
            if submodel_full_name in self.inj['truevals'].keys():
                self.injvals = self.inj['truevals'][submodel_full_name]
        
        ## plot kwargs dict to allow for case-by-case exceptions to our usual plotting approach
        ## e.g., the population spectra look real weird as dotted lines.
        self.plot_kwargs = {}
            
        ## handle & return noise case in bespoke fashion, as it is quite different from the signal models
        if submodel_name == 'noise':
            self.spectral_parameters = [r'$\log_{10} (Np)$'+suffix, r'$\log_{10} (Na)$'+suffix]
            self.spatial_parameters = []
            self.parameters = self.spectral_parameters
            self.Npar = 2
            ## for plotting
            self.fancyname = "Instrumental Noise"
            self.color = 'dimgrey'
            self.has_map = False
            # Figure out which instrumental noise spectra to use
            if self.params['tdi_lev']=='aet':
                self.instr_noise_spectrum = self.aet_noise_spectrum
                if injection:
                    self.gen_noise_spectrum = self.gen_aet_noise
            elif self.params['tdi_lev']=='xyz':
                self.instr_noise_spectrum = self.xyz_noise_spectrum
                if injection:
                    self.gen_noise_spectrum = self.gen_xyz_noise
            elif self.params['tdi_lev']=='michelson':
                self.instr_noise_spectrum = self.mich_noise_spectrum
                if injection:
                    self.gen_noise_spectrum = self.gen_michelson_noise
            else:
                raise ValueError("Unknown specification of 'tdi_lev'; can be 'michelson', 'xyz', or 'aet'.")
            if not injection:
                ## prior transform
                self.prior = self.instr_noise_prior
                ## covariance calculation
                self.cov = self.compute_cov_noise
            else:
                ## truevals
                self.truevals[r'$\log_{10} (Np)$'] = self.injvals['log_Np']
                self.truevals[r'$\log_{10} (Na)$'] = self.injvals['log_Na']
                ## save the frozen noise spectra
                self.frozen_spectra = self.instr_noise_spectrum(self.fs,self.f0,Np=10**self.injvals['log_Np'],Na=10**self.injvals['log_Na'])
            
            return

        else:
            self.parameters = []
            self.spectral_parameters = []
            self.spatial_parameters = []
            ## for convenience, so there's no need to specify e.g., "population_population"
            if submodel_name == 'population':
                self.spectral_model_name = self.spatial_model_name = submodel_name
            else:
                self.spectral_model_name, self.spatial_model_name = submodel_name.split('_')
            
            
        
        ###################################################
        ###            BUILD NEW MODELS HERE            ###
        ###################################################
        ## assignment of spectrum
        if self.spectral_model_name == 'powerlaw':
            self.spectral_parameters = self.spectral_parameters + [r'$\alpha$', r'$\log_{10} (\Omega_0)$']
            self.omegaf = self.powerlaw_spectrum
            self.fancyname = "Power Law"+submodel_count
            if not injection:
                self.spectral_prior = self.powerlaw_prior
            else:
                self.truevals[r'$\alpha$'] = self.injvals['alpha']
                self.truevals[r'$\log_{10} (\Omega_0)$'] = self.injvals['log_omega0']
        elif self.spectral_model_name == 'brokenpowerlaw':
            self.spectral_parameters = self.spectral_parameters + [r'$\alpha_1$',r'$\log_{10} (\Omega_0)$',r'$\alpha_2$',r'$\log_{10} (f_{break})$']
            self.omegaf = self.broken_powerlaw_spectrum
            self.fancyname = "Broken Power Law"+submodel_count
            if not injection:
                self.spectral_prior = self.broken_powerlaw_prior
            else:
                self.truevals[r'$\alpha_1$'] = self.injvals['alpha1']
                self.truevals[r'$\log_{10} (\Omega_0)$'] = self.injvals['log_omega0']
                self.truevals[r'$\alpha_2$'] = self.injvals['alpha2']
                self.truevals[r'$\log_{10} (f_{break})$'] = self.injvals['log_fbreak']
        
        elif self.spectral_model_name == 'truncatedpowerlaw':
            self.spectral_parameters = self.spectral_parameters + [r'$\alpha$', r'$\log_{10} (\Omega_0)$', r'$\log_{10} (f_{\mathrm{cut}})$',r'$\log_{10} (f_{\mathrm{scale}})$']
            self.omegaf = self.truncated_powerlaw_spectrum
            self.fancyname = "Truncated Power Law"+submodel_count
            if not injection:
                self.spectral_prior = self.truncated_powerlaw_prior
            else:
                self.truevals[r'$\alpha$'] = self.injvals['alpha']
                self.truevals[r'$\log_{10} (\Omega_0)$'] = self.injvals['log_omega0']
                self.truevals[r'$\log_{10} (f_{\mathrm{cut}})$'] = self.injvals['log_fcut']
                self.truevals[r'$\log_{10} (f_{\mathrm{scale}})$'] = self.injvals['log_fscale']
        elif self.spectral_model_name == 'population':
            if not injection:
                raise ValueError("Populations are injection-only.")
            self.fancyname = "DWD Population"+submodel_count
            self.population = Population(self.params,self.inj,self.fs)
            self.compute_Sgw = self.population.Sgw_wrapper
            self.omegaf = self.population.omegaf_wrapper
            self.ispop = True
            self.plot_kwargs |= {'ls':'-','lw':0.75,'alpha':0.6}
        
        elif self.spectral_model_name == 'autoregressive':
            self.spectral_parameters = self.spectral_parameters + [r'$\tau$', r'$\sigma$', r'$rr$']
            self.spectral_parameters = self.spectral_parameters + ['$n_{' + str(i) + '}$' for i in range(self.fs.size)]
            self.omegaf = self.autoregressive_spectrum
            self.fancyname = "Autoregressive Process"+submodel_count
            if not injection:
                self.spectral_prior = self.autoregressive_prior
            else:
                ValueError("Autoregressive function is inference-only model!")
        else:
            ValueError("Unsupported spectrum type. Check your spelling or add a new spectrum model!")
        
        ## assignment of response and spatial methods
        response_kwargs = {}
        
        ## This is the isotropic spatial model, and has no additional parameters.
        if self.spatial_model_name == 'isgwb':
            if self.params['tdi_lev'] == 'michelson':
                self.response = self.isgwb_mich_response
            elif self.params['tdi_lev'] == 'xyz':
                self.response = self.isgwb_xyz_response
            elif self.params['tdi_lev'] == 'aet':
                self.response = self.isgwb_aet_response
            else:
                raise ValueError("Invalid specification of tdi_lev. Can be 'michelson', 'xyz', or 'aet'.")
            
            ## compute response matrix
            self.response_mat = self.response(f0,tsegmid,**response_kwargs)
            
            ## plotting stuff
            self.fancyname = "Isotropic "+self.fancyname
            self.subscript = "_{\mathrm{I}}"
            self.color='darkorange'
            self.has_map = False

            if not injection:
                ## prior transform
                self.prior = self.isotropic_prior
                self.cov = self.compute_cov_isgwb
            else:
                ## create a wrapper b/c isotropic and anisotropic injection responses are different
                self.inj_response_mat = self.response_mat
        
        ## This is the spherical harmonic spatial model. It is the workhorse of the spherical harmonic anisotropic analysis.
        ## It can also be used to perform arbitrary injections in the spherical harmonic basis via direct specification of the blms.
        elif self.spatial_model_name == 'sph':
            
            if injection:
                self.lmax = self.inj['inj_lmax']
            else:
                self.lmax = self.params['lmax']
            
            ## almax is twice the blmax
            self.almax = 2*self.lmax
            response_kwargs['set_almax'] = self.almax
            
            if self.params['tdi_lev']=='michelson':
                self.response = self.asgwb_mich_response
            elif self.params['tdi_lev']=='xyz':
                self.response = self.asgwb_xyz_response
            elif self.params['tdi_lev']=='aet':
                self.response = self.asgwb_aet_response
            else:
                raise ValueError("Invalid specification of tdi_lev. Can be 'michelson', 'xyz', or 'aet'.")
            
            ## compute response matrix
            self.response_mat = self.response(f0,tsegmid,**response_kwargs)
            
            ## plotting stuff
            self.fancyname = "Anisotropic "+self.fancyname
            self.subscript = "_{\mathrm{A}}"
            self.color = 'teal'
            self.has_map = True
            
            # add the blms
            blm_parameters = gen_blm_parameters(self.lmax)
            
            ## save the blm start index for the prior, then add the blms to the parameter list
            self.blm_start = len(self.spectral_parameters)
            self.spatial_parameters = self.spatial_parameters + blm_parameters
            
            if not injection:
                self.prior = self.sph_prior
                self.cov = self.compute_cov_asgwb
            else:
                ## get blm truevals
                val_list = self.blms_2_blm_params(inj['blms'])
                
                for param, val in zip(blm_parameters,val_list):
                    self.truevals[param] = val
                
                ## get alms
                self.alms_inj = self.blm_2_alm(np.array(inj['blms']))
                ## get sph basis skymap
                self.sph_skymap =  hp.alm2map(self.alms_inj[0:hp.Alm.getsize(self.almax)],self.params['nside'])
                ## get response integrated over the Ylms
                self.summ_response_mat = self.compute_summed_response(self.alms_inj)
                ## create a wrapper b/c isotropic and anisotropic injection responses are different
                self.inj_response_mat = self.summ_response_mat
        
        ## Handle all the astrophysical spatial distributions together due to their similarities
        elif self.spatial_model_name in ['galaxy','dwarfgalaxy','lmc','pointsource','twopoints','population']:
            
            ## the astrophysical spatial models are generally injection-only
            if not injection:
                raise ValueError("This model is injection-only.")
            
            self.has_map = True
            
            ## almax is twice the blmax
            self.lmax = self.inj['inj_lmax']
            self.almax = 2*self.lmax
            response_kwargs['set_almax'] = self.almax
            
            if self.params['tdi_lev']=='michelson':
                self.response = self.asgwb_mich_response
            elif self.params['tdi_lev']=='xyz':
                self.response = self.asgwb_xyz_response
            elif self.params['tdi_lev']=='aet':
                self.response = self.asgwb_aet_response
            else:
                raise ValueError("Invalid specification of tdi_lev. Can be 'michelson', 'xyz', or 'aet'.")
            
            ## compute response matrix
            self.response_mat = self.response(f0,tsegmid,**response_kwargs)
            
            ## model-specific quantities
            if self.spatial_model_name == 'galaxy':
                ## store the high-level MW truevals for the hierarchical analysis
                self.truevals[r'$r_{\mathrm{h}}$'] = inj['rh']
                self.truevals[r'$z_{\mathrm{h}}$'] = inj['zh']
                ## plotting stuff
                self.fancyname = "Galactic Foreground"
                self.subscript = "_{\mathrm{G}}"
                self.color = 'mediumorchid'
                ## generate skymap
                self.skymap = astro.generate_galactic_foreground(self.injvals['rh'],self.injvals['zh'],self.params['nside'])
            elif self.spatial_model_name == 'lmc':
                ## plotting stuff
                self.fancyname = "LMC"
                self.subscript = "_{\mathrm{LMC}}"
                self.color = 'darkmagenta'
                ## generate skymap
                self.skymap = astro.generate_sdg(self.params['nside']) ## sdg defaults are for the LMC
            elif self.spatial_model_name == 'dwarfgalaxy':
                ## plotting stuff
                self.fancyname = "Dwarf Galaxy"+submodel_count
                self.subscript = "_{\mathrm{DG}}"
                self.color = 'maroon'
                ## generate skymap
                self.skymap = astro.generate_sdg(self.params['nside'],ra=self.injvals['sdg_RA'], dec=self.injvals['sdg_DEC'], D=self.injvals['sdg_dist'], r=self.injvals['sdg_rad'], N=self.injvals['sdg_N'])
            elif self.spatial_model_name == 'pointsource':
                ## plotting stuff
                self.fancyname = "Point Source"+submodel_count
                self.subscript = "_{\mathrm{1P}}"
                self.color = 'forestgreen'
                ## generate skymap
                self.skymap = astro.generate_point_source(self.injvals['theta'],self.injvals['phi'],self.params['nside'])
            elif self.spatial_model_name == 'twopoints':
                ## revisit this when I have duplicates sorted, maybe unnecessary (could just have 2x point source injection components)
                ## plotting stuff
                self.fancyname = "Two Point Sources"+submodel_count
                self.subscript = "_{\mathrm{2P}}"
                self.color = 'gold'
                ## generate skymap
                self.skymap = astro.generate_two_point_source(self.injvals['theta_1'],self.injvals['phi_1'],self.injvals['theta_2'],self.injvals['phi_2'],self.params['nside'])
            elif self.spatial_model_name == 'population':
                ## flag the fact that we have a population skymap
                self.skypop = True
                ## plotting stuff
                self.fancyname = "DWD Population"+submodel_count
                self.subscript = "_{\mathrm{P}}"
                self.color = 'midnightblue'
                if self.spectral_model_name != 'population':
                    ## generate population if still needed
                    self.population = Population(self.params,self.inj,self.fs)
                self.skymap = self.population.skymap
            
            else:
                raise ValueError("Astrophysical submodel type not found. Did you add a new model to the list at the top of this section?")
            
            self.process_astro_skymap(self.skymap)
            

        elif self.spatial_model_name == 'hierarchical':
            pass
        else:
            raise ValueError("Invalid specification of spatial model name ('{}'). Can be 'isgwb', 'sph', 'galaxy', or 'hierarchical'.".format(self.spatial_model_name))
        
        
        ## store final parameter list and count
        self.parameters = self.parameters + self.spectral_parameters + self.spatial_parameters
        if not injection:               
            self.Npar = len(self.parameters)
        ## store response kwargs for use elsewhere as needed
        self.response_kwargs = response_kwargs
        ## add suffix to parameter names and trueval keys, if desired
        ## (we need this in the multi-model or duplicate model case)
        if suffix != '':
            if injection:
                updated_truevals = {parameter+suffix:self.truevals[parameter] for parameter in self.parameters}
                self.truevals = updated_truevals
            updated_spectral_parameters = [parameter+suffix for parameter in self.spectral_parameters]
            updated_spatial_parameters = [parameter+suffix for parameter in self.spatial_parameters]
            updated_parameters = updated_spectral_parameters+updated_spatial_parameters
            if len(updated_parameters) != len(self.parameters):
                raise ValueError("If you've added a new variety of parameters above, you'll need to update this bit of code too!")
            self.spectral_parameters = updated_spectral_parameters
            self.spatial_parameters = updated_spatial_parameters
            self.parameters = updated_parameters
            
        
        return
    

    #############################
    ##    Spectral Functions   ##
    #############################
    def powerlaw_spectrum(self,fs,alpha,log_omega0):
        '''
        Function to calculate a simple power law spectrum.
        
        Arguments
        -----------
        fs (array of floats) : frequencies at which to evaluate the spectrum
        alpha (float)        : slope of the power law
        log_omega0 (float)   : power law amplitude in units of log dimensionless GW energy density at f_ref
        
        Returns
        -----------
        spectrum (array of floats) : the resulting power law spectrum
        
        '''
        return 10**(log_omega0)*(fs/self.params['fref'])**alpha
    
    
    def broken_powerlaw_spectrum(self,fs,alpha_1,log_omega0,alpha_2,log_fbreak):
        '''
        Function to calculate a broken power law spectrum.
        
        Arguments
        -----------
        fs (array of floats) : frequencies at which to evaluate the spectrum
        alpha_1 (float)      : slope of the first power law
        log_omega0 (float)   : power law amplitude of the first power law in units of log dimensionless GW energy density at f_ref
        alpha_2 (float)      : slope of the second power law
        log_fbreak (float)   : log of the break frequency ("knee") in Hz
        
        Returns
        -----------
        spectrum (array of floats) : the resulting broken power law spectrum
        
        '''
        delta = 0.1
        fbreak = 10**log_fbreak
        norm = (fbreak/self.params['fref'])**alpha_1 / 1.25989194 ## this normalizes the broken powerlaw such that its first leg matches the equivalent standard power law
        return norm * (10**log_omega0)*(fs/fbreak)**(alpha_1) * (0.5*(1+(fs/fbreak)**(1/delta)))**((alpha_1-alpha_2)*delta)
    
    def truncated_powerlaw_spectrum(self,fs,alpha,log_omega0,log_fcut,log_fscale):
        '''
        Function to calculate a tanh-truncated power law spectrum.
        
        Arguments
        -----------
        fs (array of floats) : frequencies at which to evaluate the spectrum
        alpha (float)        : slope of the power law
        log_omega0 (float)   : power law amplitude of the power law in units of log dimensionless GW energy density at f_ref (if left un-truncated)
        log_fcut (float)     : log of the cut frequency ("knee") in Hz
        log_fscale           : log of the cutoff scale factor in Hz
        
        Returns
        -----------
        spectrum (array of floats) : the resulting truncated power law spectrum
        
        '''
        fcut = 10**log_fcut
        fscale = 10**log_fscale
        return 0.5 * (10**log_omega0)*(fs/self.params['fref'])**(alpha) * (1+np.tanh((fcut-fs)/fscale))
    def powerlaw_spectrum(self,fs,alpha,log_omega0):
        '''
        Function to calculate a simple power law spectrum.
        
        Arguments
        -----------
        fs (array of floats) : frequencies at which to evaluate the spectrum
        alpha (float)        : slope of the power law
        log_omega0 (float)   : power law amplitude in units of log dimensionless GW energy density at f_ref
        
        Returns
        -----------
        spectrum (array of floats) : the resulting power law spectrum
        
        '''
        return 10**(log_omega0)*(fs/self.params['fref'])**alpha
    
    def autoregressive_spectrum(self,fs, *args):
        '''
        Function to calculate a autoregressive process (drawing sampling from cov and mean)
        
        Arguments
        -----------
        fs (array of floats) : frequencies at which to evaluate the spectrum
        tau (float)        : 
        sigma (float)   : 
        n (float) : random variables with n ~ N(0,1)
        alpha (float) :
        Returns
        -----------
        spectrum (array of floats) : the resulting power law spectrum
        '''
        rr = args[0]
        tau = args[1]
        sigma = args[2]
        ns = np.array(args[3:])
        dlogf = np.zeros(fs.shape)
        dlogf[1:] = np.log(fs[1:]) - np.log(fs[0:(fs.size - 1)])
        
        mean = np.full(fs.size, np.log(rr))
        try:
            cov = sigma**2 *(np.exp(-np.abs((np.log(fs)[:, np.newaxis] - np.log(fs)))/tau))
        except:
            import pdb; pdb.set_trace()
        #create A, ns, return Aij*nj+ln r
        A = np.linalg.cholesky(cov)
        logP = np.dot(A, ns) + mean
        #do np.exp cuz inside the bracket is ln Omega_gw(f)
        return np.exp(logP)
	

    def compute_Sgw(self,fs,omegaf_args):
        '''
        Wrapper function to generically calculate the associated stochastic gravitational wave PSD (S_gw)
            for a spectral model given in terms of the dimensionless GW energy density Omega(f)
        
        Arguments
        -----------
        fs (array of floats) : frequencies at which to evaluate the spectrum
        omegaf_args (list)   : list of arguments for the relevant Omega(f) function
        
        Returns
        -----------
        Sgw (array of floats) : the resulting GW PSD
        
        '''
        H0 = 2.2*10**(-18)
        Omegaf = self.omegaf(fs,*omegaf_args)
        Sgw = Omegaf*(3/(4*fs**3))*(H0/np.pi)**2
        return Sgw
    
    #############################
    ##          Priors         ##
    #############################
    def isotropic_prior(self,theta):
        '''
        Isotropic prior transform. Just serves as a wrapper for the spectral prior, as no additional foofaraw is necessary.
        
        Arguments
        -----------

        theta   : float
            A list or numpy array containing samples from a unit cube.

        Returns
        ---------

        theta   :   float
            theta with each element rescaled for the spectral parameters.
            
        '''
        return self.spectral_prior(theta)
    
    def sph_prior(self,theta):
        '''
        Spherical harmonic anisotropic prior transform. Combines a generic spectral prior function with the spherical harmonic priors for the desired lmax.
        
        Arguments
        -----------

        theta   : float
            A list or numpy array containing samples from a unit cube.

        Returns
        ---------

        theta   :   float
            theta with each element rescaled for both the spectral and spatial parameters.
        '''
        
        ## spectral prior takes everything up to 
        spectral_theta = self.spectral_prior(theta[:self.blm_start])
        
        # Calculate lmax from the size of theta blm arrays. The shape is
        # given by size = (lmax + 1)**2 - 1. The '-1' is because b00 is
        # an independent parameter
        lmax = np.sqrt( len(theta[self.blm_start:]) + 1 ) - 1

        if lmax.is_integer():
            lmax = int(lmax)
        else:
            raise ValueError('Illegitimate theta size passed to the spherical harmonic prior')

        # The rest of the priors define the blm parameter space
        sph_theta = []

        ## counter for the rest of theta
        cnt = self.blm_start

        for lval in range(1, lmax + 1):
            for mval in range(lval + 1):

                if mval == 0:
                    sph_theta.append(6*theta[cnt] - 3)
                    cnt = cnt + 1
                else:
                    ## prior on amplitude, phase
                    sph_theta.append(3* theta[cnt])
                    sph_theta.append(2*np.pi*theta[cnt+1] - np.pi)
                    cnt = cnt + 2

        return spectral_theta+sph_theta
    
    def hierarchical_prior(self,theta):
        '''
        Hierarchical anisotropic prior transform. Combines a generic spectral prior function with the hierarchical astrophysical prior.
        
        Arguments
        -----------

        theta   : float
            A list or numpy array containing samples from a unit cube.

        Returns
        ---------

        theta   :   float
            theta with each element rescaled for both the spectral and spatial parameters.
        '''
        pass
        
        
    def instr_noise_prior(self,theta):


        '''
        Prior function for only instrumental noise

        Parameters
        -----------

        theta   : float
            A list or numpy array containing samples from a unit cube.

        Returns
        ---------

        theta   :   float
            theta with each element rescaled. The elements are  interpreted as alpha, omega_ref, Np and Na

        '''


        # Unpack: Theta is defined in the unit cube
        log_Np, log_Na = theta

        # Transform to actual priors
        log_Np = -5*log_Np - 39
        log_Na = -5*log_Na - 46

        return [log_Np, log_Na]
    
    def powerlaw_prior(self,theta):


        '''
        Prior function for an isotropic stochastic backgound analysis.

        Parameters
        -----------

        theta   : float
            A list or numpy array containing samples from a unit cube.

        Returns
        ---------

        theta   :   float
            theta with each element rescaled. The elements are  interpreted as alpha and log(Omega0)

        '''


        # Unpack: Theta is defined in the unit cube
        # Transform to actual priors
        alpha       =  10*theta[0] - 5
        log_omega0  = -22*theta[1] + 8
        
        return [alpha, log_omega0]
    
    def broken_powerlaw_prior(self,theta):


        '''
        Prior function for a stochastic signal search with a broken power law spectral model.

        Parameters
        -----------

        theta   : float
            A list or numpy array containing samples from a unit cube.

        Returns
        ---------

        theta   :   float
            theta with each element rescaled. The elements are  interpreted as alpha_1, log(Omega_0), alpha_2, and log(f_break).

        '''

        # Unpack: Theta is defined in the unit cube
        # Transform to actual priors
        alpha_1 = 10*theta[0] - 4
        log_omega0 = -22*theta[1] + 8
        alpha_2 = 40*theta[2]
        log_fbreak = -2*theta[3] - 2

        return [alpha_1, log_omega0, alpha_2, log_fbreak]
    
    def truncated_powerlaw_prior(self,theta):


        '''
        Prior function for a stochastic signal search with a truncated power law spectral model.

        Parameters
        -----------

        theta   : float
            A list or numpy array containing samples from a unit cube.

        Returns
        ---------

        theta   :   float
            theta with each element rescaled. The elements are  interpreted as alpha, log(Omega_0), log(f_cut), and log(f_scale)

        '''

        # Unpack: Theta is defined in the unit cube
        # Transform to actual priors
        alpha = 10*theta[0] - 5
        log_omega0 = -22*theta[1] + 8
        log_fcut = -2*theta[2] - 2
        log_fscale = -2*theta[3] - 2
        

        return [alpha, log_omega0, log_fcut, log_fscale]
    
    def autoregressive_prior(self,theta):


        '''
        Prior function for an isotropic stochastic backgound analysis.

        Parameters
        -----------

        theta   : float
            A list or numpy array containing samples from a unit cube.

        Returns
        ---------

        theta   :   float
            theta with each element rescaled. The elements are  interpreted as alpha, tau, sigma, and random variable n_i (len = N)
            (N+3 variables in total)

        '''
     
        # Unpack: Theta is defined in the unit cube
        # Transform to actual priors
<<<<<<< HEAD
        theta[0] = (1e-43*theta[0]+1e-42) ## for rr
        theta[1] = (20*theta[1]+0.5) ## for tau
        theta[2]  = (3*theta[2] + 0.1) ## for sigma
        theta[3:] = norm.ppf(theta[3:]) # for ns

        return theta.tolist()
        #ns = ns.transpose()[0]
        #if isinstance(rr, np.ndarray):
        #    out = np.concatenate([rr,tau,sigma,ns],axis =0)
        #else: 
        #    out = np.concatenate([[rr],[tau],[sigma],[ns]],axis =0)
        #return out.tolist()    
=======
        rr = (1e-43*theta[0]+1e-42)
        tau = (20*theta[1]+0.5)
        sigma  = (3*theta[2] + 0.1)
        ns = norm.ppf(theta[3:])
        if isinstance(rr, np.ndarray):
            ns = ns.transpose()[0] 
            out = np.concatenate([rr,tau,sigma,ns],axis =0)
        else: 
            out = np.concatenate([[rr],[tau],[sigma],ns],axis =0)
        return out.tolist()    
>>>>>>> 9fb7cf7b
    
    #############################
    ## Covariance Calculations ##
    #############################
    def compute_cov_noise(self,theta):
        '''
        Computes the noise covariance for a given draw of log_Np, log_Na
        
        Arguments
        ----------
        theta (float)   :  A list or numpy array containing samples from a unit cube.
        
        Returns
        ----------
        cov_noise (array) : The corresponding 3 x 3 x frequency x time covariance matrix for the detector noise submodel.
        
        '''
        ## unpack priors
        log_Np, log_Na = theta

        Np, Na =  10**(log_Np), 10**(log_Na)

        ## Modelled Noise PSD
        cov_noise = self.instr_noise_spectrum(self.fs,self.f0, Np, Na)

        ## repeat C_Noise to have the same time-dimension as everything else
        cov_noise = np.repeat(cov_noise[:, :, :, np.newaxis], self.time_dim, axis=3)
        
        return cov_noise
    
    def compute_cov_isgwb(self,theta):
        '''
        Computes the covariance matrix contribution from a generic isotropic stochastic GW signal.
        
        Arguments
        ----------
        theta (float)   :  A list or numpy array containing samples from a unit cube.
        
        Returns
        ----------
        cov_sgwb (array) : The corresponding 3 x 3 x frequency x time covariance matrix for an isotropic SGWB submodel.
        
        '''
        ## Signal PSD
        
        Sgw = self.compute_Sgw(self.fs,theta)

        ## The noise spectrum of the GW signal. Written down here as a full
        ## covariance matrix axross all the channels.
        cov_sgwb = Sgw[None, None, :, None]*self.response_mat
        
        return cov_sgwb
    
    def compute_cov_asgwb(self,theta):
        '''
        Computes the covariance matrix contribution from a generic anisotropic stochastic GW signal.
        
        Arguments
        ----------
        theta (float)   :  A list or numpy array containing samples from a unit cube.
        
        Returns
        ----------
        cov_sgwb (array) : The corresponding 3 x 3 x frequency x time covariance matrix for an anisotropic SGWB submodel.
        
        '''
        ## Signal PSD
        Sgw = self.compute_Sgw(self.fs,theta[:self.blm_start])
        
        ## get skymap and integrate over alms
        summ_response_mat = self.compute_summed_response(self.compute_skymap_alms(theta[self.blm_start:]))

        ## The noise spectrum of the GW signal. Written down here as a full
        ## covariance matrix axross all the channels.
        cov_sgwb = Sgw[None, None, :, None]*summ_response_mat
        
        return cov_sgwb

       
    ##########################################
    ##   Skymap and Response Calculations   ##
    ##########################################
    
    def compute_skymap_alms(self,blm_params):
        '''
        Function to compute the anisotropic skymap a_lms from the blm parameters.
        
        Arguments
        ----------
        blm_params (array of complex floats) : the blm parameters
        
        Returns
        ----------
        alm_vals (array of complex floats) : the corresponding alms
        
        '''
        ## Spatial distribution
        blm_vals = self.blm_params_2_blms(blm_params)
        alm_vals = self.blm_2_alm(blm_vals)

        ## normalize and return
        return alm_vals/(alm_vals[0] * np.sqrt(4*np.pi))
    
    def compute_summed_response(self,alms):
        '''
        Function to compute the integrated, skymap-convolved anisotropic response
        
        Arguments
        ----------
        alms (array of complex floats) : the spherical harmonic alms
        
        Returns
        ----------
        summ_response_mat (array) : the sky/alm-integrated response (3 x 3 x frequency x time)
        
        '''
        return np.einsum('ijklm,m', self.response_mat, alms)
    
    def process_astro_skymap(self,skymap):
        '''
        
        Function that takes in an astrophysical pixel skymap and:
            - calculates all associated sph quantities
            - computes corresponding blm parameter truevals
            - convolves with response
            
        Arguments
        -----------
        skymap (healpy array) : pixel-basis astrophysical skymap
        
        '''
        ## transform to blms
        self.astro_blms = astro.skymap_pix2sph(skymap,self.lmax)
        ## get corresponding truevals
        inj_blms = self.blms_2_blm_params(self.astro_blms)
        blm_parameters = gen_blm_parameters(self.lmax)
        for param, val in zip(blm_parameters,inj_blms):
            self.truevals[param] = val
        
        self.alms_inj = self.blm_2_alm(self.astro_blms)
        self.alms_inj = self.alms_inj/(self.alms_inj[0] * np.sqrt(4*np.pi))
        self.sph_skymap = hp.alm2map(self.alms_inj[0:hp.Alm.getsize(self.almax)],self.params['nside'])
        ## get response integrated over the Ylms
        self.summ_response_mat = self.compute_summed_response(self.alms_inj)
        ## create a wrapper b/c isotropic and anisotropic injection responses are different
        self.inj_response_mat = self.summ_response_mat
        
        return
    
    
    def recompute_response(self,f0=None,tsegmid=None):
        '''
        Function to recompute the LISA response matrices if needed.
        
        When we save the Injection object, we delete the LISA response of each injection, as to do otherwise takes up egregious amounts of disk space.
        This allows us to recompute them identically as desired.
        
        Arguments
        -------------
        f0 (array)      : LISA-characteristic-frequency-scaled frequency array at which to compute the response (f0=fs/(2*fstar))
        tsegmid (array)     : array of time segment midpoints at which to compute the response
        
        Returns
        --------------
        response_mat (array) : The associated response for this submodel. 
        '''
        ## allow for respecification of frequency/time grid, but avoid needless computation of extant response matrices
        fsame = True
        tsame = True
        if f0 is not None:
            if f0.shape != self.f0.shape:
                fsame = False
            elif not np.all(f0==self.f0):
                fsame = False
        else:
            f0 = self.f0
        if tsegmid is not None:
            if tsegmid.shape != self.tsegmid.shape:
                tsame = False
            elif not np.all(tsegmid==self.tsegmid):
                tsame = False
        else:
            tsegmid = self.tsegmid
        
        tf_same = tsame and fsame
        
        ## if we're using the same frequencies and times, first check to see if there's already a response connected to the submodel:
        if tf_same and hasattr(self,'response_mat'):
            print("Attempted to recompute response matrix, but there is already an attached response matrix at these times and frequencies. Returning the original...")
            return self.response_mat
        else:
            return self.response(f0,tsegmid,**self.response_kwargs)



###################################################
###      UNIFIED MODEL PRIOR & LIKELIHOOD       ###
###################################################


class Model():
    '''
    Class to house all model attributes in a modular fashion.
    '''
    def __init__(self,params,inj,fs,f0,tsegmid,rmat):
        
        '''
        Model() parses a Model string from the params file. This is of the form of an arbitrary number of "+"-delimited submodel types.
        Each submodel should be defined as "[spectral]_[spatial]", save for the noise model, which is just "noise".
        
        e.g., "noise+powerlaw_isgwb+truncated-powerlaw_sph" defines a model with noise, an isotropic SGWB with a power law spectrum,
            and a (spherical harmonic model for) an anisotropic SGWB with a truncated power law spectrum.
        
        Arguments
        ------------
        params, inj (dict)  : params and inj config dictionaries as generated in run_blip.py
        fs, f0 (array)      : frequency array and its LISA-characteristic-frequency-scaled counterpart (f0=fs/(2*fstar))
        tsegmid (array)     : array of time segment midpoints
        rmat (array)        : the data correllation matrix for all LISA arms
        
        Returns
        ------------
        Model (object) : Unified Model comprised of an arbitrary number of noise/signal submodels, with a corresponding unified prior and likelihood.
        
        '''
        
        self.fs = fs
        self.params = params
        
        ## separate into submodels
        self.submodel_names = params['model'].split('+')
        
        ## separate into submodels
        base_component_names = params['model'].split('+')
        
        ## check for and differentiate duplicate injections
        ## this will append 1 (then 2, then 3, etc.) to any duplicate submodel names
        ## we will also generate appropriate variable suffixes to use in plots, etc..
        self.submodel_names = catch_duplicates(base_component_names)
        suffixes = gen_suffixes(base_component_names)
        
        ## initialize submodels
        self.submodels = {}
        self.Npar = 0
        self.parameters = {}
        all_parameters = []
        spectral_parameters = []
        spatial_parameters = []
        for submodel_name, suffix in zip(self.submodel_names,suffixes):
            sm = submodel(params,inj,submodel_name,fs,f0,tsegmid,suffix=suffix)
            self.submodels[submodel_name] = sm
            self.Npar += sm.Npar
            self.parameters[submodel_name] = sm.parameters
            spectral_parameters += sm.spectral_parameters
            spatial_parameters += sm.spatial_parameters
            all_parameters += sm.parameters
        self.parameters['spectral'] = spectral_parameters
        self.parameters['spatial'] = spatial_parameters
        self.parameters['all'] = all_parameters
        
        ## update colors as needed
        catch_color_duplicates(self)
        
        ## assign reference to data for use in likelihood
        self.rmat = rmat
    

    def prior(self,unit_theta):
        '''
        Unified prior function to interatively perform prior draws for each submodel in the proper order
        
        Arguments
        ----------------
        unit_theta (array) : draws from the unit cube
        
        Returns
        ----------------
        theta (list) : transformed prior draws for all submodels in sequence
        '''
        theta = []
        start_idx = 0
        
        for sm_name in self.submodel_names:
            sm = self.submodels[sm_name]
            theta += sm.prior(unit_theta[start_idx:(start_idx+sm.Npar)])
            start_idx += sm.Npar
        
        if len(theta) != len(unit_theta):
            raise ValueError("Input theta does not have same length as output theta, something has gone wrong!")
        
        return theta
    

    def likelihood(self,theta):
        '''
        Unified likelihood function to compare the combined covariance contributions of a generic set of noise/SGWB models to the data.
        
        Arguments
        ----------------
        theta (list) : transformed prior draws for all submodels in sequence
        
        Returns
        ----------------
        loglike (float) : resulting joint log likelihood
        '''
        start_idx = 0
        for i, sm_name in enumerate(self.submodel_names):
            sm = self.submodels[sm_name]
            theta_i = theta[start_idx:(start_idx+sm.Npar)]
            start_idx += sm.Npar
            if i==0:
                cov_mat = sm.cov(theta_i)
            else:
                cov_mat = cov_mat + sm.cov(theta_i)

        ## change axis order to make taking an inverse easier
        cov_mat = np.moveaxis(cov_mat, [-2, -1], [0, 1])

        ## take inverse and determinant
        inv_cov, det_cov = bespoke_inv(cov_mat)

        logL = -np.einsum('ijkl,ijkl', inv_cov, self.rmat) - np.einsum('ij->', np.log(np.pi * self.params['seglen'] * np.abs(det_cov)))


        loglike = np.real(logL)
        return loglike
    
    

###################################################
###       UNIFIED INJECTION INFRASTRUCTURE      ###
################################################### 

    
class Injection():#geometry,sph_geometry):
    '''
    Class to house all injection attributes in a modular fashion.
    '''
    def __init__(self,params,inj,fs,f0,tsegmid):
        '''
        Injection() parses a Injection string from the params file. This is of the form of an arbitrary number of "+"-delimited submodel types.
        Each submodel should be defined as "[spectral]_[spatial]", save for the noise model, which is just "noise".
        
        e.g., "noise+powerlaw_isgwb+truncated-powerlaw_sph" defines an injection with noise, an isotropic SGWB with a power law spectrum,
            and a (spherical harmonic description of) an anisotropic SGWB with a truncated power law spectrum.
        
        Arguments
        ------------
        params, inj (dict)  : params and inj config dictionaries as generated in run_blip.py
        fs, f0 (array)      : frequency array and its LISA-characteristic-frequency-scaled counterpart (f0=fs/(2*fstar))
        tsegmid (array)     : array of time segment midpoints
        
        Returns
        ------------
        Injection (object)  : Unified Injection comprised of an arbitrary number of noise/signal injection components, with a variety of helper functions to aid in the BLIP injection procedure.
        
        '''
        self.params = params
        self.inj = inj
        
        self.frange = fs
        self.f0 = f0
        self.tsegmid = tsegmid
        
        ## separate into components
        self.component_names = inj['injection'].split('+')
        
        ### commenting this out because we're switching to active specification of duplicates in the params file
        ## check for and differentiate duplicate injections
        ## this will append 1 (then 2, then 3, etc.) to any duplicate component names
        ## we will also generate appropriate variable suffixes to use in plots, etc..
#        self.component_names = catch_duplicates(base_component_names)
        
        ## it's useful to have a version of this without the detector noise
        self.sgwb_component_names = [name for name in self.component_names if name!='noise']
        suffixes = gen_suffixes(self.component_names)
                        
        ## initialize components
        self.components = {}
        self.truevals = {}
        for component_name, suffix in zip(self.component_names,suffixes):
            cm = submodel(params,inj,component_name,fs,f0,tsegmid,injection=True,suffix=suffix)
            self.components[component_name] = cm
            self.truevals[component_name] = cm.truevals
            if cm.has_map:
                self.plot_skymaps(component_name)
        
        ## update colors as needed
        catch_color_duplicates(self)
    
    
    
    def compute_convolved_spectra(self,component_name,fs_new=None,channels='11',return_fs=False,imaginary=False):
        '''
        Wrapper to return the frozen injected detector-convolved GW spectra for the desired channels.
        
        Useful note - these frozen spectra are computed in diag_spectra(), as they are calculated and saved at the analysis frequencies.
        
        Also note that this is meant for plotting purposes only, and includes interpolation/absolute values that are not desirable in a data generation/analysis environment.
        
        Arguments
        -----------
        component_name (str) : the name (key) of the Injection component to use.
        fs_new (array) : If desired, frequencies at which to interpolate the convolved PSD
        channels (str) : Which channel cross/auto-correlation PSD to plot. Default is '11' auto-correlation, i.e. XX for XYZ, 11 for Michelson, AA for AET.
        return_fs (bool) : If True, also returns the frequencies at which the PSD has been evaluated. Default False.
        imaginary (bool) : If True, returns the magnitude of the imaginary component. Default False.
        
        Returns
        -----------
        PSD (array) : Power spectral density of the specified channels' auto/cross-correlation at the desired frequencies.
        fs (array, optional) : The PSD frequencies, if return_fs==True.
        
        '''
        
        cm = self.components[component_name]
        ## split the channel indicators
        c1_idx, c2_idx = int(channels[0]) - 1, int(channels[1]) - 1
        
        if not imaginary:
            PSD = np.abs(np.real(cm.frozen_convolved_spectra[c1_idx,c2_idx,:]))
        else:
            PSD = 1j * np.abs(np.imag(cm.frozen_convolved_spectra[c1_idx,c2_idx,:]))
        
        ## populations need some finessing due to frequency subtleties                
        if hasattr(cm,"ispop") and cm.ispop:
            fs = cm.population.frange_true
            if (fs_new is not None) and not np.array_equal(fs_new,cm.population.frange_true):
                with log_manager(logging.ERROR):
                    PSD_interp = interp1d(fs,PSD)
                    PSD = PSD_interp(fs_new)
                    fs = fs_new
        else:
            fs = self.frange
            if fs_new is not None:
                with log_manager(logging.ERROR):
                    PSD_interp = interp1d(fs,np.log10(PSD))
                    PSD = 10**PSD_interp(fs_new)
                    fs = fs_new

        if return_fs:
            return fs, PSD
        else:
            return PSD
        
    
    def plot_injected_spectra(self,component_name,fs_new=None,ax=None,convolved=False,legend=False,channels='11',return_PSD=False,scale='log',flim=None,ymins=None,**plt_kwargs):
        '''
        Wrapper to plot the injected spectrum component on the specified matplotlib axes (or current axes if unspecified).
        
        Arguments
        -----------
        component_name (str) : the name (key) of the Injection component to use.
        fs_new (array) : If desired, frequencies at which to interpolate the convolved PSD
        ax (matplotlib axes) : Axis on which to plot. Default None (will plot on current axes.)
        convolved (bool) : If True, convolve the injected spectra with the detector response. Default False.
        legend (bool) : If True, generate a legend entry. Default False.
        channels (str) : Which channel cross/auto-correlation PSD to plot. Default is '11' auto-correlation, i.e. XX for XYZ, 11 for Michelson, AA for AET.
        return_PSD (bool) : If True, also returns the plotted PSD. Default False.
        scale (str) : Matplotlib scale at which to plot ('log' or 'linear'). Default 'log'.
        flim (tuple) : (fmin,fmax) plot limits. Default None (will use fmin,fmax as specified in the params file.)
        ymins (list) : External list to which, if specified, will be added the lower ylim of the injected spectra.
        **plt_kwargs (kwargs) : matplotlib.pyplot keyword arguments
        
        Returns
        -----------
        PSD plot on specified axes.
        PSD (array, optional) : Power spectral density of the specified channels' auto/cross-correlation at the desired frequencies.

        '''
        ## grab component
        cm = self.components[component_name]
        
        ## set axes
        if ax is None:
            ax = plt.gca()
        
        ## set fmin/max to specified values, or default to the ones in params
        if flim is not None:
            fmin = flim[0]
            fmax = flim[1]
        else:
            fmin = self.params['fmin']
            fmax = self.params['fmax']
        
        ## special treatment of population frequencies
#        if hasattr(self.components[component_name],"ispop") and self.components[component_name].ispop:
#            fs_base = self.components[component_name].population.frange_true
#        else:
#        fs_base = self.frange
        
        ## get frozen injected spectra at original injection frequencies and convolve with detector response if desired
        if convolved:
            if component_name == 'noise':
                raise ValueError("Cannot convolve noise spectra with the detector GW response - this is not physical. (Set convolved=False in the function call!)")
            fs, PSD = self.compute_convolved_spectra(component_name,channels=channels,return_fs=True,fs_new=fs_new)
        else:
            ## special treatment for the population case
            if hasattr(cm,"ispop") and cm.ispop:
                PSD = cm.population.Sgw_true
                fs = cm.population.frange_true
                if fs_new is not None and not np.array_equal(fs_new,cm.population.frange_true):
                    ## the interpolator gets grumpy sometimes, but it's not an actual issue hence the logging wrapper
                    with log_manager(logging.ERROR):
                        PSD_interp = interp1d(fs,PSD)
                        PSD = PSD_interp(fs_new)
                        fs = fs_new
            else:
                PSD = cm.frozen_spectra
                ## noise will return the 3x3 covariance matrix, need to grab the desired channel cross-/auto-power
                ## generically capture anything that looks like a covariance matrix for future-proofing
                if (len(PSD.shape)==3) and (PSD.shape[0]==PSD.shape[1]==3):
                    I, J = int(channels[0]) - 1, int(channels[1]) - 1
                    PSD = PSD[I,J,:]

                ## downsample (or upsample, but why) if desired
                ## do the interpolation in log-space for better low-f fidelity
                if fs_new is not None:
                    with log_manager(logging.ERROR):
                        PSD_interp = interp1d(self.frange,np.log10(PSD))
                        PSD = 10**PSD_interp(fs_new)
                        fs = fs_new
                else:
                    fs = self.frange
        
        filt = (fs>fmin)*(fs<fmax)
        
        if legend:
            label = cm.fancyname
            if plt_kwargs is None:
                plt_kwargs = {}
                plt_kwargs['label'] = label
            else:
                if 'label' not in plt_kwargs.keys():
                    plt_kwargs['label'] = label
        
        if scale=='log':
            ax.loglog(fs[filt],PSD[filt],**plt_kwargs)
        elif scale=='linear':
            ax.plot(fs[filt],PSD[filt],**plt_kwargs)
        else:
            raise ValueError("We only support linear and log plots, there is no secret third option!")
        
        if ymins is not None:
            ymins.append(PSD.min())
        
        if return_PSD:
            return PSD
        else:
            return
        
    def plot_skymaps(self,component_name,**plt_kwargs):
        '''
        Function to plot the injected skymaps.
        
        NOTE - will need to be generalized when I add the astro injections
        '''
        cm = self.components[component_name]
        
        # deals with projection parameter 
        if self.params['projection'] is None:
            coord = 'E'
        elif self.params['projection']=='G' or self.params['projection']=='C':
            coord = ['E',self.params['projection']]
        elif self.params['projection']=='E':
            coord = self.params['projection']
        else:  
            raise TypeError('Invalid specification of projection, projection can be E, G, or C')
        
        ## dimensionless energy density at 1 mHz
        spec_args = [cm.truevals[parameter] for parameter in cm.spectral_parameters]
        Omega_1mHz = cm.omegaf(1e-3,*spec_args)
        Omegamap_inj = Omega_1mHz * cm.sph_skymap

        hp.mollview(Omegamap_inj, coord=coord, title='Injected angular distribution map $\Omega (f = 1 mHz)$', unit="$\\Omega(f= 1mHz)$")
        hp.graticule()
        
        plt.savefig(self.params['out_dir'] + '/inj_skymap'+component_name+'.png', dpi=150)
        print('saving injected skymap at ' +  self.params['out_dir'] + '/inj_skymap'+component_name+'.png')
        plt.close()
        
        return

    

def gen_blm_parameters(blmax):
    '''
    Function to make the blm parameter name strings for all blms of a given lmax, in the correct order.
    
    Arguments
    -----------
    blmax (int) : lmax for the blms
    
    Returns
    -----------
    blm_parameters (list of str) : Ordered list of blm parameter name strings
    
    '''
    
    blm_parameters = []
    for lval in range(1, blmax + 1):
        for mval in range(lval + 1):

            if mval == 0:
                blm_parameters.append(r'$b_{' + str(lval) + str(mval) + '}$' )
            else:
                blm_parameters.append(r'$|b_{' + str(lval) + str(mval) + '}|$' )
                blm_parameters.append(r'$\phi_{' + str(lval) + str(mval) + '}$' )
    
    return blm_parameters


def bespoke_inv(A):


    """

    compute inverse without division by det; ...xv3xc3 input, or array of matrices assumed

    Credit to Eelco Hoogendoorn at stackexchange for this piece of wizardy. This is > 3 times
    faster than numpy's det and inv methods used in a fully vectorized way as of numpy 1.19.1

    https://stackoverflow.com/questions/21828202/fast-inverse-and-transpose-matrix-in-python

    """


    AI = np.empty_like(A)

    for i in range(3):
        AI[...,i,:] = np.cross(A[...,i-2,:], A[...,i-1,:])

    det = np.einsum('...i,...i->...', AI, A).mean(axis=-1)

    inv_T =  AI / det[...,None,None]

    # inverse by swapping the inverse transpose
    return np.swapaxes(inv_T, -1,-2), det<|MERGE_RESOLUTION|>--- conflicted
+++ resolved
@@ -759,7 +759,6 @@
      
         # Unpack: Theta is defined in the unit cube
         # Transform to actual priors
-<<<<<<< HEAD
         theta[0] = (1e-43*theta[0]+1e-42) ## for rr
         theta[1] = (20*theta[1]+0.5) ## for tau
         theta[2]  = (3*theta[2] + 0.1) ## for sigma
@@ -772,18 +771,6 @@
         #else: 
         #    out = np.concatenate([[rr],[tau],[sigma],[ns]],axis =0)
         #return out.tolist()    
-=======
-        rr = (1e-43*theta[0]+1e-42)
-        tau = (20*theta[1]+0.5)
-        sigma  = (3*theta[2] + 0.1)
-        ns = norm.ppf(theta[3:])
-        if isinstance(rr, np.ndarray):
-            ns = ns.transpose()[0] 
-            out = np.concatenate([rr,tau,sigma,ns],axis =0)
-        else: 
-            out = np.concatenate([[rr],[tau],[sigma],ns],axis =0)
-        return out.tolist()    
->>>>>>> 9fb7cf7b
     
     #############################
     ## Covariance Calculations ##
