--- conflicted
+++ resolved
@@ -1634,151 +1634,6 @@
             plt.close()
         
         return
-
-<<<<<<< HEAD
-=======
-
-
-
-def catch_duplicates(names):
-    '''
-    Function to catch duplicate names so we don't overwrite keys while building a Model or Injection
-    
-    Arguments
-    ---------------
-    names (list of str) : model or injection submodel names
-    
-    Returns
-    ---------------
-    names (list of str) : model or injection submodel names, with duplicates numbered
-    '''
-    original_names = names.copy()
-    duplicate_check = {name:names.count(name) for name in names}
-    for key in duplicate_check.keys():
-        if duplicate_check[key] > 1:
-            cnt = 1
-            for i, original_name in enumerate(original_names):
-                if original_name == key:
-                    names[i] = original_name + '-' + str(cnt)
-    
-    return names
-
-def gen_suffixes(names):
-    '''
-    Function to generate appropriate parameter suffixes so repeated parameters are clearly linked to their respective submodel configurations.
-    
-    Arguments
-    ---------------
-    names (list of str) : model or injection submodel names
-    
-    Returns
-    ---------------
-    suffixes (list of str) : parameter suffixes for each respective model or injection submodel
-    '''
-    ## grab the spatial designation (or just 'noise' for the noise case)
-    end_lst = [name.split('-')[0].split('_')[-1] for name in names]
-    ## if we just have noise and a lone signal, we don't need to do this.
-    if ('noise' in end_lst) and len(end_lst)==2:
-        suffixes = ['','']
-        return suffixes
-    ## set up our building blocks and model counts for iterative numbering
-    shorthand = {'noise':{'abbrv':'','count':1},
-                 'isgwb':{'abbrv':'I','count':1},
-                 'sph':{'abbrv':'A','count':1},
-                 'hotpixel':{'abbrv':'PS','count':1},
-                 'fixedgalaxy':{'abbrv':'FG','count':1},
-                 'galaxy':{'abbrv':'G','count':1},
-                 'population':{'abbrv':'P','count':1},
-                 'hierarchical':{'abbrv':'H','count':1} }
-    
-    suffixes = ['  $\mathrm{[' for i in range(len(names))]
-    
-    ## find duplicates and count them
-    dupc = {end:end_lst.count(end) for end in end_lst}
-    
-    ## generate the suffixes by assigning the abbreviated notation and numbering as necessary
-    for i, (end,suff) in enumerate(zip(end_lst,suffixes)):
-        if end == 'noise':
-            if dupc[end] > 1:
-                raise ValueError("Multiple noise injections/models is not supported.")
-            else:
-                suffixes[i] = ''
-        elif dupc[end] == 1:
-            suffixes[i] = suff + shorthand[end]['abbrv'] + ']}$'
-        else:
-            suffixes[i] = suff + shorthand[end]['abbrv'] + '_' + str(shorthand[end]['count']) + ']}$'
-            shorthand[end]['count'] += 1
-
-    return suffixes
-
-def catch_color_duplicates(Object,color_pool=None,sacred_labels=[]):
-    '''
-    Function to catch duplicate plotting colors and reassign from a default or user-specified pool of matplotlib colors.
-    
-    Arguments
-    ------------
-    Object : Model or Injection with attached submodels.
-    color_pool : List of matplotlib color namestrings; see https://matplotlib.org/stable/gallery/color/named_colors.html
-    sacred_labels : List of submodel names whose colors should be treated as inviolate.
-    
-    '''
-    if color_pool is None:
-        ## this is meant to be a decently large pool, all of which are reasonably distinct from one another
-        ## we include all the default colors assigned to submodels above, as its rare that all of them will be in use
-        color_pool = ['fuschia','sienna','turquoise','deeppink','goldenrod',
-                      'darkmagenta','midnightblue','gold','crimson','mediumorchid','darkorange','maroon','forestgreen','teal']
-        
-    
-    ## handle Model vs. Injection differences
-    if hasattr(Object,"component_names"):
-        labels = Object.component_names
-        items = Object.components
-    elif hasattr(Object,"submodel_names"):
-        labels = Object.submodel_names
-        items = Object.submodels
-    else:
-        raise TypeError("Provided Object is not a properly-constructed Model or Injection.")
-    
-    ## remove in-use colors from the pool
-    for idx, color in enumerate(color_pool):
-        if color in [items[label].color for label in labels]:
-            del color_pool[idx]
-
-    ## step through the submodels and re-assign any duplicated colors
-    color_list = [items[label].color for label in sacred_labels]
-    for label in labels:
-        if (items[label].color in color_list) and (label not in sacred_labels):
-            items[label].color = color_pool.pop(0)
-        color_list.append(items[label].color)
-    
-    return
-
-def ensure_color_matching(Model,Injection):
-    '''
-    Function to ensure linked Model and Injection models share a color in the final posterior fitmaker plot.
-    
-    (i.e., pairwise matching between submodels and injection components that share a name.)
-    
-    Arguments
-    -----------
-    Model       : Model object
-    Injection   : Injection object
-    
-    '''
-    
-    ## find matches
-    matching_keys = [key for key in Injection.component_names if key in Model.submodel_names]
-    
-    ## ensure color matching
-    for key in matching_keys:
-        if Injection.components[key].color != Model.submodels[key].color:
-            Injection.components[key].color = Model.submodels[key].color
-    
-    ## reassign unmatched color duplicates as needed
-    catch_color_duplicates(Injection,sacred_labels=matching_keys)
-    
-    return
->>>>>>> 0c15f0e3
     
 
 def gen_blm_parameters(blmax):
