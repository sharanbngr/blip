import sys, os
sys.path.append(os.getcwd()) ## this lets python find src
import numpy as np
import matplotlib
#matplotlib.use('Agg')
import matplotlib.pyplot as plt
from chainconsumer import ChainConsumer
import healpy as hp
from healpy import Alm
from astropy import units as u
import pickle, argparse
import logging
from src.populations import populations
matplotlib.rcParams.update(matplotlib.rcParamsDefault)


<<<<<<< HEAD
def mapmaker(params, post, inj):

=======
def mapmaker(params, post, parameters, saveto=None):
    
    if type(parameters) is dict:
        blm_start = len(parameters['noise']) + len(parameters['signal'])
        ## deal with extra parameter in broken_powerlaw:
        if 'spectrum_model' in params.keys():
            if params['spectrum_model']=='broken_powerlaw':
                blm_start = blm_start - 1
        
    elif type(parameters) is list:
        print("Warning: using a depreciated parameter format. Number of non-b_lm parameters is unknown, defaulting to n=4.")
        blm_start = 4
    else:
        raise TypeError("parameters argument is not dict or list.")
    
>>>>>>> b5db36b2
    # size of the blm array
    blm_size = Alm.getsize(params['lmax'])

    ## we will plot with a larger nside than the analysis for finer plots
    nside = 2*params['nside']

    npix = hp.nside2npix(nside)

    # Initialize power skymap
    omega_map = np.zeros(npix)

    blmax = params['lmax']

    for ii in range(post.shape[0]):

        sample = post[ii, :]

        # Omega at 1 mHz
        # handle various spectral models, but default to power law
        if 'spectrum_model' in params.keys():
            if params['spectrum_model']=='broken_powerlaw':
                alpha_1 = sample[2]
                log_A1 = sample[3]
                alpha_2 = sample[2] - 0.667
                log_A2 = sample[4]
                Omega_1mHz= ((10**log_A1)*(1e-3/params['fref'])**alpha_1)/(1 + (10**log_A2)*(1e-3/params['fref'])**alpha_2)
            elif params['spectrum_model'] == 'powerlaw':
                alpha = sample[2]
                log_Omega0 = sample[3]
                Omega_1mHz = (10**(log_Omega0)) * (1e-3/params['fref'])**(alpha)
            else:
                print("Unknown spectral model. Defaulting to power law...")
                alpha = sample[2]
                log_Omega0 = sample[3]
                Omega_1mHz = (10**(log_Omega0)) * (1e-3/params['fref'])**(alpha)
        else:
            print("Warning: running on older output without specification of spectral model.")
            print("Warning: defaulting to power law spectral model. This may result in unintended behavior.")
            alpha = sample[2]
            log_Omega0 = sample[3]
            Omega_1mHz = (10**(log_Omega0)) * (1e-3/params['fref'])**(alpha)
        ## blms.
        blms = np.append([1], sample[blm_start:])

        ## Complex array of blm values for both +ve m values
        blm_vals = np.zeros(blm_size, dtype='complex')

        ## this is b00, alsways set to 1
        blm_vals[0] = 1
        norm, cnt = 1, 1

        for lval in range(1, blmax + 1):
            for mval in range(lval + 1):

                idx = Alm.getidx(blmax, lval, mval)

                if mval == 0:
                    blm_vals[idx] = blms[cnt]
                    cnt = cnt + 1
                else:
                    ## prior on amplitude, phase
                    blm_vals[idx] = blms[cnt] * np.exp(1j * blms[cnt+1])
                    cnt = cnt + 2

        norm = np.sum(blm_vals[0:(blmax + 1)]**2) + np.sum(2*np.abs(blm_vals[(blmax + 1):])**2)

        prob_map  = (1.0/norm) * (hp.alm2map(blm_vals, nside))**2

        ## add to the omega map
        omega_map = omega_map + Omega_1mHz * prob_map

    omega_map = omega_map/post.shape[0]

<<<<<<< HEAD
    hp.mollview(omega_map, title='Posterior predictive skymap of $\\Omega(f= 1mHz)$')
    
    if inj['injtype']=='point_source':
        # if it is a point source injection add the injected position
        hp.projscatter(inj['theta'], inj['phi'],color='r', marker='*' )

    # hp.graticule()
    plt.savefig(params['out_dir'] + '/post_skymap.png', dpi=150)
    print('saving output skymap at ' +  params['out_dir'] + '/post_skymap.png')
=======
    # setting coord back to E, if parameter isn't specified
    if 'projection' in params.keys():
        coord = params['projection']
    else:
        coord = 'E'
    
    ## HEALpy is really, REALLY noisy sometimes. This stops that.
    logger = logging.getLogger()
    logger.setLevel(logging.ERROR)
    
    # generating skymap, switches to specified projection if not 'E'
    if coord=='E':
        hp.mollview(omega_map, coord=coord, title='Posterior predictive skymap of $\\Omega(f= 1mHz)$')
    else:
        hp.mollview(omega_map, coord=['E',coord], title='Posterior predictive skymap of $\\Omega(f= 1mHz)$')
   
    # hp.mollview(omega_map, coord=coord, title='Posterior predictive skymap of $\\Omega(f= 1mHz)$')

    hp.graticule()
    
    ## switch logging level back to normal so we get our own status updates
    logger.setLevel(logging.INFO)
    
    if saveto is not None:
        plt.savefig(saveto + '/post_skymap.png', dpi=150)
        logger.info('Saving posterior skymap at ' +  saveto + '/post_skymap.png')

    else:
        plt.savefig(params['out_dir'] + '/post_skymap.png', dpi=150)
        logger.info('Saving posterior skymap at ' +  params['out_dir'] + '/post_skymap.png')
>>>>>>> b5db36b2
    plt.close()


    #### ------------ Now plot median value
    # median values of the posteriors
    med_vals = np.median(post, axis=0)

    ## blms.
    blms_median = np.append([1], med_vals[blm_start:])

    # Omega at 1 mHz
    # handle various spectral models, but default to power law
    ## include backwards compatability check (to be depreciated later)
    if 'spectrum_model' in params.keys():
        if params['spectrum_model']=='broken_powerlaw':
            alpha_1 = med_vals[2]
            log_A1 = med_vals[3]
            alpha_2 = med_vals[2] - 0.667
            log_A2 = med_vals[4]
            Omega_1mHz_median= ((10**log_A1)*(1e-3/params['fref'])**alpha_1)/(1 + (10**log_A2)*(1e-3/params['fref'])**alpha_2)
        else:
            if params['spectrum_model'] != 'powerlaw':
                print("Unknown spectral model. Defaulting to power law...")
            alpha = med_vals[2]
            log_Omega0 = med_vals[3]
            Omega_1mHz_median = (10**(log_Omega0)) * (1e-3/params['fref'])**(alpha)
    else:
        print("Warning: running on older output without specification of spectral model.")
        print("Warning: defaulting to power law spectral model. This may result in unintended behavior.")
        alpha = med_vals[2]
        log_Omega0 = med_vals[3]
        Omega_1mHz_median = (10**(log_Omega0)) * (1e-3/params['fref'])**(alpha)

    ## Complex array of blm values for both +ve m values
    blm_median_vals = np.zeros(blm_size, dtype='complex')

    ## this is b00, alsways set to 1
    blm_median_vals[0] = 1
    cnt = 1

    for lval in range(1, blmax + 1):
        for mval in range(lval + 1):

            idx = Alm.getidx(blmax, lval, mval)

            if mval == 0:
                blm_median_vals[idx] = blms_median[cnt]
                cnt = cnt + 1
            else:
                ## prior on amplitude, phase
                blm_median_vals[idx] = blms_median[cnt] * np.exp(1j * blms_median[cnt+1])
                cnt = cnt + 2

    norm = np.sum(blm_median_vals[0:(blmax + 1)]**2) + np.sum(2*np.abs(blm_median_vals[(blmax + 1):])**2)

<<<<<<< HEAD
    Omega_median_map  =  Omega_1mHz_median * (1.0/norm) * (hp.alm2map(blm_median_vals, nside , verbose=False))**2

    hp.mollview(omega_map, title='median skymap of $\\Omega(f= 1mHz)$')

    if inj['injtype']=='point_source':
        # if it is a point source injection add the injected position
        hp.projscatter(inj['theta'], inj['phi'],color='r', marker='*' )

    # hp.graticule()
    plt.savefig(params['out_dir'] + '/post_median_skymap.png', dpi=150)
    print('saving injected skymap at ' +  params['out_dir'] + '/post_median_skymap.png')
=======
    Omega_median_map  =  Omega_1mHz_median * (1.0/norm) * (hp.alm2map(blm_median_vals, nside))**2
    
    ## HEALpy is really, REALLY noisy sometimes. This stops that.
    logger.setLevel(logging.ERROR)
    
    if coord=='E':
        hp.mollview(Omega_median_map, coord=coord, title='Median skymap of $\\Omega(f= 1mHz)$')
    else:
        hp.mollview(Omega_median_map, coord=['E',coord], title='Median skymap of $\\Omega(f= 1mHz)$')
    
    hp.graticule()
    
    ## switch logging level back to normal so we get our own status updates
    logger.setLevel(logging.INFO)
    
    if saveto is not None:
        plt.savefig(saveto + '/post_median_skymap.png', dpi=150)
        logger.info('Saving injected skymap at ' +  saveto + '/post_median_skymap.png')

    else:
        plt.savefig(params['out_dir'] + '/post_median_skymap.png', dpi=150)
        logger.info('Saving injected skymap at ' +  params['out_dir'] + '/post_median_skymap.png')

>>>>>>> b5db36b2
    plt.close()

    return

def fitmaker(params,parameters,inj):
    
    '''
    Make a plot of the spectral fit from the samples generated by the mcmc/nested sampling algorithm.

    Parameters
    -----------

    params : dictionary
        Dictionary of config params

    parameters: string
        Array or list of strings with names of the parameters

    inj : dictionary
        Dictionary of injection params
    '''
#    ## get samples
#    post = np.loadtxt(params['out_dir'] + "/post_samples.txt")
#    
#    fs = np.logspace(np.log10(params['fmin']),np.log10(params['fmax']),100)
#    ## foreground has a bunch of different models
#    if params['modeltype'] == 'dwd_fg':
#        if params['spectrum_model'] == 'broken_powerlaw':
#            alpha_1 = post[:,2]
#            log_A1 = post[:,3]
#            alpha_2 = post[:,2] - 0.667
#            log_A2 = post[:,4]
#            median = ((10**log_A1)*(fs/params['fref'])**alpha_1)/(1 + (10**log_A2)*(fs/params['fref'])**alpha_2)
#            
#        elif params['spectrum_model'] == 'powerlaw':
#            log_Omega0 = post[:,2]
#            alpha = post[:,3]
#        elif params['spectrum_model'] == 'truncated':
#            print("No fit plotting support for truncated model (which is slated for removal soon). Sorry!")
#            return
#        else:
#            raise TypeError("Unrecognized foreground spectral model. Can be 'powerlaw' or 'broken_powerlaw'.")
#    ## otherwise basic power law
#    else:
#        log_Omega0 = post[:,2]
#        alpha = post[:,3]
        
    ## get samples
    post = np.loadtxt(params['out_dir'] + "/post_samples.txt")
    ## get frequencies
    Nperseg=int(params['fs']*params['dur'])
    frange = np.fft.rfftfreq(Nperseg, 1.0/params['fs'])[1:]
    ffilt = (frange>params['fmin'])*(frange<params['fmax'])
    fs = frange[ffilt].reshape(-1,1)
    
#     fs = np.logspace(np.log10(params['fmin']),np.log10(params['fmax']),100)
    ## foreground has a bunch of different models
    if params['modeltype'] == 'dwd_fg':
        if params['spectrum_model'] == 'broken_powerlaw':
            alpha_1 = post[:,2]
            log_A1 = post[:,3]
            alpha_2 = post[:,2] - 0.667
            log_A2 = post[:,4]
            
        elif params['spectrum_model'] == 'powerlaw':
            alpha = post[:,2]
            log_Omega0 = post[:,3]
        elif params['spectrum_model'] == 'truncated':
            print("No fit plotting support for truncated model (which is slated for removal soon). Sorry!")
            return
        else:
            raise TypeError("Unrecognized foreground spectral model. Can be 'powerlaw' or 'broken_powerlaw'.")
    ## otherwise basic power law
    else:
        alpha = post[:,2]
        log_Omega0 = post[:,3]
        

    ## H0 def (SI)
    H0 = 2.2*10**(-18)
    
    ## get injected spectrum
    if inj['fg_spectrum']=='powerlaw':
        Omegaf_inj =(10**inj['ln_omega0'])*(fs/(params['fref']))**inj['alpha']
        Sgw_inj = Omegaf_inj*(3/(4*fs**3))*(H0/np.pi)**2  
    elif inj['fg_spectrum']=='broken_powerlaw':
        Omegaf_inj = ((10**inj['log_A1'])*(fs/params['fref'])**inj['alpha1'])/(1 + (10**inj['log_A2'])*(fs/params['fref'])**(inj['alpha1']-0.667))
        Sgw_inj = Omegaf_inj*(3/(4*fs**3))*(H0/np.pi)**2  
    elif inj['fg_spectrum']=='population':
        pop = populations(params,inj)
        Sgw_inj = pop.pop2spec(inj['popfile'],fs.flatten(),params['dur']*u.s,names=inj['columns'],sep=inj['delimiter'])*4
    else:
        print("Other injection types not yet supported, sorry! (Currently supported: powerlaw, broken_powerlaw)")
        return
    
    
    
    
    ## get recovered spectrum
    if params['spectrum_model']=='broken_powerlaw':
        Omegaf = ((10**log_A1)*(fs/params['fref'])**alpha_1)/(1 + (10**log_A2)*(fs/params['fref'])**alpha_2)
    else:
        Omegaf = (10**log_Omega0)*(fs/(params['fref']))**alpha
    
    Sgw = Omegaf*(3/(4*fs**3))*(H0/np.pi)**2

    ## median and 95% C.I.
    Sgw_median = np.median(Sgw,axis=1)
    Sgw_upper95 = np.quantile(Sgw,0.975,axis=1)
    Sgw_lower95 = np.quantile(Sgw,0.025,axis=1)
    
    plt.figure()
    plt.loglog(fs,Sgw_inj,label='Injected Spectrum',color='steelblue')
    plt.loglog(fs,Sgw_median,label='Median Recovered Spectrum',color='darkorange')
    plt.fill_between(fs.flatten(),Sgw_lower95,Sgw_upper95,alpha=0.5,label='95% C.I.',color='moccasin')
    plt.legend()
    plt.title("Fit vs. Injection")
    plt.xlabel('Frequency [Hz]')
    plt.ylabel('PSD [1/Hz]')
    plt.savefig(params['out_dir'] + '/spectral_fit.png', dpi=150)
    print("Spectral fit plot saved to " + params['out_dir'] + "spectral_fit.png")
    plt.close()
    
    return #Sgw_median, Sgw_upper95, Sgw_lower95, Sgw_inj, Sgw, fs.flatten()
    

  
def plotmaker(params,parameters, inj):

    '''
    Make posterior plots from the samples generated by tge mcmc/nested sampling algorithm.

    Parameters
    -----------

    params : dictionary
        Dictionary of config params

    parameters: string or dict
        Dictionary or list of strings with names of the parameters

    npar : int
        Dimensionality of the parameter space
    '''

    post = np.loadtxt(params['out_dir'] + "/post_samples.txt")
    ## adding this for compatibility with previous runs
    ## should eventually be depreciated
    if type(parameters) is dict:
        all_parameters = parameters['all']
    elif type(parameters) is list:
        all_parameters = parameters
    else:
        raise TypeError("parameters argument is not dict or list.")
    ## if modeltype is sph, first call the mapmaker.
<<<<<<< HEAD
    if params['modeltype']=='sph_sgwb':
        mapmaker(params, post, inj)
=======
    if params['modeltype'] not in ['isgwb','isgwb_only','noise_only']:
        if 'healpy_proj' in params.keys():
            mapmaker(params,post,parameters,coord=params['healpy_proj'])
        else:
            mapmaker(params, post,parameters)
            
    ## if spectral fit type is supported, call the fitmaker.
    if 'spectrum_model' in params.keys():
        if params['spectrum_model']=='powerlaw' or params['spectrum_model']=='broken_powerlaw':
            fitmaker(params,parameters,inj)
>>>>>>> b5db36b2


    ## setup the truevals dict
    truevals = []

    if inj['injtype']=='isgwb':

        truevals.append(inj['log_Np'])
        truevals.append( inj['log_Na'])
        truevals.append( inj['alpha'] )
        truevals.append( inj['ln_omega0'] )

    elif inj['injtype']=='noise_only':

        truevals.append(inj['log_Np'])
        truevals.append( inj['log_Na'])

    elif inj['injtype'] =='isgwb_only':

        truevals.append( inj['alpha'] )
        truevals.append( inj['ln_omega0'] )

    elif inj['injtype']=='sph_sgwb':

        truevals.append(inj['log_Np'])
        truevals.append( inj['log_Na'])
        truevals.append( inj['alpha'] )
        truevals.append( inj['ln_omega0'] )

        ## get blms
        for lval in range(1, params['lmax'] + 1):
            for mval in range(lval + 1):

                idx = Alm.getidx(params['lmax'], lval, mval)

                if mval == 0:
                    truevals.append(np.real(inj['blms'][idx]))
                else:
                    truevals.append(np.abs(inj['blms'][idx]))
                    truevals.append(np.angle(inj['blms'][idx]))

<<<<<<< HEAD
    npar = len(parameters)
=======
    elif inj['injtype']=='dwd_fg':

        truevals.append(inj['log_Np'])
        truevals.append( inj['log_Na'])
        
        if inj['fg_spectrum']=='powerlaw':
            truevals.append( inj['alpha'] )
            truevals.append( inj['ln_omega0'] )
        elif inj['fg_spectrum']=='broken_powerlaw':
            truevals.append( inj['alpha1'] )
            truevals.append( inj['log_A1'] )
            truevals.append( inj['alpha1'] - 0.667)
            truevals.append( inj['log_A2'] )
    if params['modeltype']=='dwd_fg':
        if params['spectrum_model']=='broken_powerlaw':
            ## need to transform alpha_1 samples to alpha_2
            post = np.insert(post,4,post[:,2] - 0.667,axis=1)
            
    if len(truevals) > 0:
        knowTrue = 1 ## Bit for whether we know the true vals or not
    else:
        knowTrue = 0

    npar = len(all_parameters)
>>>>>>> b5db36b2

    plotrange = [0.999]*npar

    if params['out_dir'][-1] != '/':
        params['out_dir'] = params['out_dir'] + '/'

    ## Make chainconsumer corner plots
    cc = ChainConsumer()
    cc.add_chain(post, parameters=all_parameters)
    cc.configure(smooth=False, kde=False, max_ticks=2, sigmas=np.array([1, 2]), label_font_size=18, tick_font_size=18, \
            summary=False, statistics="max_central", spacing=2, summary_area=0.95, cloud=False, bins=1.2)
    cc.configure_truth(color='g', ls='--', alpha=0.7)

    if len(truevals) > 0:
        fig = cc.plotter.plot(figsize=(16, 16), truth=truevals)
    else:
        fig = cc.plotter.plot(figsize=(16, 16))

    ## make axis labels to be parameter summaries
    sum_data = cc.analysis.get_summary()
    axes = np.array(fig.axes).reshape((npar, npar))

    # Adjust axis labels
    for ii in range(npar):
        ax = axes[ii, ii]

        # get the right summary for the parameter ii
        sum_ax = sum_data[all_parameters[ii]]
        err =  [sum_ax[2] - sum_ax[1], sum_ax[1]- sum_ax[0]]

        if np.abs(sum_ax[1]) <= 1e-3:
            mean_def = '{0:.3e}'.format(sum_ax[1])
            eidx = mean_def.find('e')
            base = float(mean_def[0:eidx])
            exponent = int(mean_def[eidx+1:])
            mean_form = str(base) + ' \\times ' + '10^{' + str(exponent) + '} '
        else:
            mean_form = '{0:.3f}'.format(sum_ax[1])

        if np.abs(err[0]) <= 1e-2:
            err[0] = '{0:.4f}'.format(err[0])
        else:
            err[0] = '{0:.2f}'.format(err[0])

        if np.abs(err[1]) <= 1e-2:
            err[1] = '{0:.4f}'.format(err[1])
        else:
            err[1] = '{0:.2f}'.format(err[1])

        label =  all_parameters[ii][:-1] + ' = ' + mean_form + '^{+' + err[0] + '}_{-' + err[1] + '}$'

        ax.set_title(label, {'fontsize':18}, loc='left')


    ## Save posterior
    plt.savefig(params['out_dir'] + 'corners.png', dpi=150)
    print("Posteriors plots printed in " + params['out_dir'] + "corners.png")
    plt.close()



if __name__ == '__main__':

    # Create parser
    parser = argparse.ArgumentParser(prog='plotmaker', usage='%(prog)s [options] rundir', description='run plotmaker')

    # Add arguments
    parser.add_argument('rundir', metavar='rundir', type=str, help='The path to the run directory')

    # execute parser
    args = parser.parse_args()

    with open(args.rundir + '/config.pickle', 'rb') as paramfile:
        ## things are loaded from the pickle file in the same order they are put in
        params = pickle.load(paramfile)
        inj = pickle.load(paramfile)
        parameters = pickle.load(paramfile)
    
    plotmaker(params, parameters, inj)<|MERGE_RESOLUTION|>--- conflicted
+++ resolved
@@ -14,10 +14,6 @@
 matplotlib.rcParams.update(matplotlib.rcParamsDefault)
 
 
-<<<<<<< HEAD
-def mapmaker(params, post, inj):
-
-=======
 def mapmaker(params, post, parameters, saveto=None):
     
     if type(parameters) is dict:
@@ -32,8 +28,7 @@
         blm_start = 4
     else:
         raise TypeError("parameters argument is not dict or list.")
-    
->>>>>>> b5db36b2
+
     # size of the blm array
     blm_size = Alm.getsize(params['lmax'])
 
@@ -107,20 +102,9 @@
 
     omega_map = omega_map/post.shape[0]
 
-<<<<<<< HEAD
-    hp.mollview(omega_map, title='Posterior predictive skymap of $\\Omega(f= 1mHz)$')
-    
-    if inj['injtype']=='point_source':
-        # if it is a point source injection add the injected position
-        hp.projscatter(inj['theta'], inj['phi'],color='r', marker='*' )
-
-    # hp.graticule()
-    plt.savefig(params['out_dir'] + '/post_skymap.png', dpi=150)
-    print('saving output skymap at ' +  params['out_dir'] + '/post_skymap.png')
-=======
     # setting coord back to E, if parameter isn't specified
     if 'projection' in params.keys():
-        coord = params['projection']
+        coord = ['E',params['projection']]
     else:
         coord = 'E'
     
@@ -129,12 +113,11 @@
     logger.setLevel(logging.ERROR)
     
     # generating skymap, switches to specified projection if not 'E'
-    if coord=='E':
-        hp.mollview(omega_map, coord=coord, title='Posterior predictive skymap of $\\Omega(f= 1mHz)$')
-    else:
-        hp.mollview(omega_map, coord=['E',coord], title='Posterior predictive skymap of $\\Omega(f= 1mHz)$')
+    hp.mollview(omega_map, coord=coord, title='Posterior predictive skymap of $\\Omega(f= 1mHz)$')
    
-    # hp.mollview(omega_map, coord=coord, title='Posterior predictive skymap of $\\Omega(f= 1mHz)$')
+    if inj['injtype']=='point_source':
+        # if it is a point source injection add the injected position
+        hp.projscatter(inj['theta'], inj['phi'],color='r', marker='*', coord=coord)
 
     hp.graticule()
     
@@ -148,7 +131,6 @@
     else:
         plt.savefig(params['out_dir'] + '/post_skymap.png', dpi=150)
         logger.info('Saving posterior skymap at ' +  params['out_dir'] + '/post_skymap.png')
->>>>>>> b5db36b2
     plt.close()
 
 
@@ -204,28 +186,16 @@
 
     norm = np.sum(blm_median_vals[0:(blmax + 1)]**2) + np.sum(2*np.abs(blm_median_vals[(blmax + 1):])**2)
 
-<<<<<<< HEAD
-    Omega_median_map  =  Omega_1mHz_median * (1.0/norm) * (hp.alm2map(blm_median_vals, nside , verbose=False))**2
-
-    hp.mollview(omega_map, title='median skymap of $\\Omega(f= 1mHz)$')
+    Omega_median_map  =  Omega_1mHz_median * (1.0/norm) * (hp.alm2map(blm_median_vals, nside))**2
+    
+    ## HEALpy is really, REALLY noisy sometimes. This stops that.
+    logger.setLevel(logging.ERROR)
+    
+    hp.mollview(Omega_median_map, coord=coord, title='Median skymap of $\\Omega(f= 1mHz)$')
 
     if inj['injtype']=='point_source':
         # if it is a point source injection add the injected position
-        hp.projscatter(inj['theta'], inj['phi'],color='r', marker='*' )
-
-    # hp.graticule()
-    plt.savefig(params['out_dir'] + '/post_median_skymap.png', dpi=150)
-    print('saving injected skymap at ' +  params['out_dir'] + '/post_median_skymap.png')
-=======
-    Omega_median_map  =  Omega_1mHz_median * (1.0/norm) * (hp.alm2map(blm_median_vals, nside))**2
-    
-    ## HEALpy is really, REALLY noisy sometimes. This stops that.
-    logger.setLevel(logging.ERROR)
-    
-    if coord=='E':
-        hp.mollview(Omega_median_map, coord=coord, title='Median skymap of $\\Omega(f= 1mHz)$')
-    else:
-        hp.mollview(Omega_median_map, coord=['E',coord], title='Median skymap of $\\Omega(f= 1mHz)$')
+        hp.projscatter(inj['theta'], inj['phi'],color='r', marker='*',coord=coord)
     
     hp.graticule()
     
@@ -239,8 +209,6 @@
     else:
         plt.savefig(params['out_dir'] + '/post_median_skymap.png', dpi=150)
         logger.info('Saving injected skymap at ' +  params['out_dir'] + '/post_median_skymap.png')
-
->>>>>>> b5db36b2
     plt.close()
 
     return
@@ -395,11 +363,7 @@
         all_parameters = parameters
     else:
         raise TypeError("parameters argument is not dict or list.")
-    ## if modeltype is sph, first call the mapmaker.
-<<<<<<< HEAD
-    if params['modeltype']=='sph_sgwb':
-        mapmaker(params, post, inj)
-=======
+    ## if modeltype is anisotropic, first call the mapmaker.
     if params['modeltype'] not in ['isgwb','isgwb_only','noise_only']:
         if 'healpy_proj' in params.keys():
             mapmaker(params,post,parameters,coord=params['healpy_proj'])
@@ -410,7 +374,6 @@
     if 'spectrum_model' in params.keys():
         if params['spectrum_model']=='powerlaw' or params['spectrum_model']=='broken_powerlaw':
             fitmaker(params,parameters,inj)
->>>>>>> b5db36b2
 
 
     ## setup the truevals dict
@@ -452,9 +415,13 @@
                     truevals.append(np.abs(inj['blms'][idx]))
                     truevals.append(np.angle(inj['blms'][idx]))
 
-<<<<<<< HEAD
-    npar = len(parameters)
-=======
+    elif inj['injtype']=='point_source':
+
+        truevals.append(inj['log_Np'])
+        truevals.append( inj['log_Na'])
+        truevals.append( inj['alpha'] )
+        truevals.append( inj['ln_omega0'] )
+    
     elif inj['injtype']=='dwd_fg':
 
         truevals.append(inj['log_Np'])
@@ -468,6 +435,7 @@
             truevals.append( inj['log_A1'] )
             truevals.append( inj['alpha1'] - 0.667)
             truevals.append( inj['log_A2'] )
+    
     if params['modeltype']=='dwd_fg':
         if params['spectrum_model']=='broken_powerlaw':
             ## need to transform alpha_1 samples to alpha_2
@@ -479,7 +447,6 @@
         knowTrue = 0
 
     npar = len(all_parameters)
->>>>>>> b5db36b2
 
     plotrange = [0.999]*npar
 
